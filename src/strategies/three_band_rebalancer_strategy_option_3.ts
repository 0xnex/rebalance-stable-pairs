--- conflicted
+++ resolved
@@ -260,51 +260,6 @@
     // Case 1: tickLower <= currentTick <= tickUpper
     if (!priceAbove && !priceBelow) {
       if (this.segments.length >= 3 && this.segmentWidth !== null) {
-<<<<<<< HEAD
-        const midIndex = Math.floor(this.segments.length / 2);
-        const middle = this.segments[midIndex];
-        if (middle) {
-          const middleInRange =
-            currentTick >= middle.tickLower && currentTick < middle.tickUpper;
-          if (!middleInRange) {
-            // Dwell guard for the middle band
-            if (now - middle.lastMoved < this.config.minSegmentDwellMs) {
-              const remaining =
-                this.config.minSegmentDwellMs - (now - middle.lastMoved);
-              return {
-                action: "wait",
-                message: `Middle band dwell guard active, ${Math.ceil(
-                  Math.max(0, remaining) / 1000
-                )}s remaining before middle rebalance`,
-              };
-            }
-
-            // Rebalance only the middle band to cover current tick.
-            // Also ensure the new range overlaps both neighbors so middle is always the band covering price.
-            // Compute contiguous layout around current tick using fixed segmentWidth.
-            const newMiddleLower =
-              currentTick - Math.floor(this.segmentWidth / 2);
-            const newMiddleUpper = newMiddleLower + this.segmentWidth;
-            const newLowerBand = {
-              lower: newMiddleLower - this.segmentWidth,
-              upper: newMiddleLower,
-            };
-            const newUpperBand = {
-              lower: newMiddleUpper,
-              upper: newMiddleUpper + this.segmentWidth,
-            };
-
-            try {
-              // remove and reopen the middle position
-              this.manager.closePosition(middle.id);
-              const replacement = this.openSegment(
-                newMiddleLower,
-                newMiddleUpper,
-                now
-              );
-              // Replace middle segment in-place to preserve ordering
-              this.segments[midIndex] = replacement;
-=======
         // Identify which segment has 60% allocation (middle segment based on weights)
         const weights = this.calculateSegmentWeights(
           this.segments.map((s) => ({
@@ -319,7 +274,6 @@
         const mainSegmentIndex = weights.findIndex(
           (w) => Math.abs(w - 0.6) < 0.01
         );
->>>>>>> 89f0fe49
 
         if (mainSegmentIndex !== -1) {
           const mainSegment = this.segments[mainSegmentIndex];
@@ -354,33 +308,6 @@
                 };
               }
 
-<<<<<<< HEAD
-              this.captureFeeBaseline();
-              return {
-                action: "rebalance",
-                message: `Rebalanced middle band to cover tick ${currentTick}`,
-                segments: this.getSegments(),
-              };
-            } catch (err) {
-              return {
-                action: "none",
-                message: `Failed to rebalance middle band: ${
-                  (err as Error).message
-                }`,
-              };
-            }
-          } else {
-            // Middle in range: ensure we still have 3 contiguous bands.
-            // If some bands were missing due to previous failures, try to restore them
-            const repaired = this.ensureThreeBands(now, currentTick);
-            if (repaired) {
-              this.captureFeeBaseline();
-              return {
-                action: "rebalance",
-                message: `Restored missing bands around middle to maintain 3 positions`,
-                segments: this.getSegments(),
-              };
-=======
               // Rebalance main segment to cover current tick
               const newMainLower =
                 currentTick - Math.floor(this.segmentWidth / 2);
@@ -422,7 +349,6 @@
                   }`,
                 };
               }
->>>>>>> 89f0fe49
             }
           }
         }
@@ -680,19 +606,11 @@
     }
 
     const successMessage =
-<<<<<<< HEAD
-      this.segments.length < segmentCount
-        ? `Seeded ${this.segments.length}/${segmentCount} bands (will keep repairing to reach 3)`
-        : `Seeded ${segmentCount} contiguous bands around price ${currentPrice.toFixed(
-            6
-          )} (width: ${rangePercent.toFixed(4)}%)`;
-=======
       this.segments.length < targetSegmentCount
         ? `Seeded ${this.segments.length}/${targetSegmentCount} bands (will keep repairing to reach 3)`
         : `Seeded ${targetSegmentCount} overlapping bands (60%/20%/20%) around price ${currentPrice.toFixed(
             6
           )}`;
->>>>>>> 89f0fe49
 
     return {
       action: "create",
@@ -1328,42 +1246,12 @@
     // Position 2 (Upper Overlap - 4 ticks): 20%
     // Position 3 (Lower Overlap - 4 ticks): 20%
     if (descriptors.length === 3) {
-<<<<<<< HEAD
-      // Find middle descriptor (whose range contains or is closest to current tick)
-      const midIdx = (() => {
-        const contains = descriptors.map((d) =>
-          currentTick >= d.lower && currentTick < d.upper ? 1 : 0
-        );
-        const idx = contains.findIndex((v) => v === 1);
-        if (idx !== -1) return idx;
-        // Fallback: closest by mid
-        let best = 0;
-        const firstMid = descriptors[0]?.mid ?? currentTick;
-        let bestDist = Math.abs(currentTick - firstMid);
-        for (let i = 1; i < descriptors.length; i++) {
-          const mid = descriptors[i]?.mid ?? currentTick;
-          const dist = Math.abs(currentTick - mid);
-          if (dist < bestDist) {
-            best = i;
-            bestDist = dist;
-          }
-        }
-        return best;
-      })();
-
-      const weights = [0, 0, 0];
-      weights[midIdx] = 0.6; // Position 1 (middle)
-      // Upper is index midIdx+1, lower is midIdx-1, if present
-      if (midIdx + 1 < 3) weights[midIdx + 1] = 0.2; // Position 2 (upper)
-      if (midIdx - 1 >= 0) weights[midIdx - 1] = 0.2; // Position 3 (lower)
-=======
       // Identify positions by their width
       // Core band has width = 2, overlaps have width = 4
       const weights = descriptors.map((d) => {
         const width = d.upper - d.lower;
         return width === 2 ? 0.6 : 0.2;
       });
->>>>>>> 89f0fe49
       return weights;
     }
 
@@ -1586,19 +1474,6 @@
     const middleUpper = currentTick + 1;
 
     const desired: Array<{ lower: number; upper: number }> = [];
-<<<<<<< HEAD
-    // Lower band
-    desired.push({
-      lower: middleLower - this.segmentWidth,
-      upper: middleLower,
-    });
-    // Middle band
-    desired.push({ lower: middleLower, upper: middleUpper });
-    // Upper band
-    desired.push({
-      lower: middleUpper,
-      upper: middleUpper + this.segmentWidth,
-=======
     // Position 1: Core band [currentTick-1, currentTick+1] - 2 ticks, 60%
     desired.push({ lower: middleLower, upper: middleUpper });
     // Position 2: Upper overlap [currentTick-1, currentTick+3] - 4 ticks, 20%
@@ -1610,7 +1485,6 @@
     desired.push({
       lower: currentTick - 3,
       upper: middleUpper,
->>>>>>> 89f0fe49
     });
 
     // Track existing ranges for quick check
