/**
 * Vault Snapshot Tracker
 * Tracks vault state during backtest with 1-minute intervals
 *
 * PRICING CONVENTION:
 * - All values are quoted in Token B (Token1), the quote currency
 * - Token A (Token0) = base token
 * - Token B (Token1) = quote token (e.g., USDC, USDT)
 * - Variables named "*USD" actually mean "*Quote" (in TokenB terms)
 */

import * as fs from "fs";
import * as path from "path";
import { VirtualPositionManager } from "./virtual_position_mgr";
import { Pool } from "./pool";

export interface CollateralAnalysis {
  collateralToken: string;
  pendingRedemptions: number;
  collateralAmount: number;
  collateralValueUSD: number;
  pendingRedemptionsUSD: number;
  isRequirementMet: boolean;
  deficit: number;
  surplus: number;
}

export interface InvestmentOptimization {
  investmentUSD: number;
  investmentRatio: number;
  targetTokenAValue: number;
  targetTokenBValue: number;
  optimalSwaps: SwapPlan[];
  totalSwapValue: number;
  swapEfficiency: number;
  avoidedRoundTrips: boolean;
  collateralProtected: number;
}

export interface SwapPlan {
  fromToken: string;
  toToken: string;
  swapValueUSD: number;
  swapAmountFrom: number;
  swapAmountTo: number;
  reason: string;
  routingType: "optimal" | "direct" | "multi-hop";
  efficiency: number;
}

export interface VaultSnapshot {
  timestamp: number;
  timestampISO: string;
  totalValueUSD: number;
  cashBalances: {
    tokenA: string;
    tokenB: string;
    totalUSD: number;
    tokenAPrice: number;
    tokenBPrice: number;
  };
  positions: {
    count: number;
    totalLiquidity: string;
    activePositions: number;
    inRangePositions: number;
    outOfRangePositions: number;
    avgTickWidth: number;
  };
  fees: {
    collected0: string;
    collected1: string;
    owed0: string;
    owed1: string;
    totalFeesUSD: number;
    feeYieldAPR: number;
    feeYieldDaily: number;
  };
  performance: {
    totalReturn: number;
    totalReturnPct: number;
    unrealizedPnL: number;
    unrealizedPnLPct: number;
    realizedPnL: number;
    realizedPnLPct: number;
    roi: number;
    sharpeRatio: number;
    maxDrawdown: number;
    volatility: number;
  };
  costs: {
    totalCostTokenA: number;
    totalCostTokenB: number;
    totalCostUSD: number;
    avgCostBasis: number;
  };
  poolState: {
    currentTick: number;
    sqrtPriceX64: string;
    liquidity: string;
    feeGrowthGlobal0X64: string;
    feeGrowthGlobal1X64: string;
    volume24h: number;
    tvl: number;
  };
  priceInfo: {
    tokenAPrice: number;
    tokenBPrice: number;
    priceRatio: number;
    priceChange24h: number;
    volatility24h: number;
  };
  collateralAnalysis?: CollateralAnalysis;
  investmentOptimization?: InvestmentOptimization;
  riskMetrics: {
    valueAtRisk: number;
    expectedShortfall: number;
    beta: number;
    correlation: number;
  };
}

export class VaultSnapshotTracker {
  private snapshots: VaultSnapshot[] = [];
  private lastSnapshotTime: number = 0;
  private readonly snapshotInterval: number = 60 * 1000; // 1 minute
  private readonly outputDir: string;
  private initialValue: number = 0;

<<<<<<< HEAD
  // CSV streaming
  private csvOutputPath: string | null = null;
  private csvHeaderWritten: boolean = false;

=======
>>>>>>> 0e12d74e
  constructor(
    private readonly positionManager: VirtualPositionManager,
    private readonly pool: Pool,
    outputDir: string = "./snapshots"
  ) {
    this.outputDir = outputDir;
    this.ensureOutputDir();
  }

  /**
   * Ensure output directory exists
   */
  private ensureOutputDir(): void {
    if (!fs.existsSync(this.outputDir)) {
      fs.mkdirSync(this.outputDir, { recursive: true });
    }
  }

  /**
<<<<<<< HEAD
   * Enable CSV streaming (write rows as they're captured instead of buffering in memory)
   */
  public enableCsvStreaming(poolId: string): void {
    const timestamp = Date.now();
    this.csvOutputPath = path.join(
      this.outputDir,
      `vault_${poolId}_${timestamp}.csv`
    );

    // Write CSV headers
    const headers = [
      "Timestamp",
      "TimestampISO",
      "TotalValueUSD",
      "TotalReturn",
      "TotalReturnPct",
      "UnrealizedPnL",
      "RealizedPnL",
      "TotalFeesUSD",
      "TotalPositions",
      "ActivePositions",
      "InRangePositions",
      "TokenABalance",
      "TokenBBalance",
      "TokenAPrice",
      "TokenBPrice",
      "CapitalEfficiency",
      "LiquidityUtilization",
      "ImpermanentLoss",
      "ImpermanentLossPct",
      "AvgFeeAPR",
      "DailyReturn",
      "AvgPositionROI",
      "Sharpe",
      "Sortino",
      "MaxDrawdown",
      "CurrentDrawdown",
      "CalmarRatio",
      "ValueAtRisk",
      "ExpectedShortfall",
      "DownsideDeviation",
      "UpsideCapture",
      "DownsideCapture",
      "InformationRatio",
      "TreynorRatio",
      "JensensAlpha",
      "Beta",
      "Correlation",
    ].join(",");
    fs.writeFileSync(this.csvOutputPath, headers + "\n", "utf-8");
    this.csvHeaderWritten = true;

    console.log(`✅ Vault CSV streaming enabled: ${this.csvOutputPath}`);
  }

  /**
=======
>>>>>>> 0e12d74e
   * Initialize tracking with initial values
   */
  public initialize(startTime: number): void {
    this.lastSnapshotTime = startTime;
    this.initialValue = this.calculateTotalValue();

    // Create initial snapshot
    this.captureSnapshot(startTime, true);
  }

  /**
   * Update snapshot if enough time has passed
   */
  public update(currentTime: number): void {
    if (currentTime - this.lastSnapshotTime >= this.snapshotInterval) {
      this.captureSnapshot(currentTime);
      this.lastSnapshotTime = currentTime;
    }
  }

  /**
   * Capture enhanced snapshot with comprehensive analysis
   */
  private captureSnapshot(timestamp: number, isInitial: boolean = false): void {
    const totals = this.positionManager.getTotals();
    const totalValue = this.calculateTotalValue();
    const tokenAPrice = this.calculateTokenPrice("A");
    const tokenBPrice = this.calculateTokenPrice("B");
    const totalReturn = totalValue - this.initialValue;
    const unrealizedPnL = this.calculateUnrealizedPnL();
    const realizedPnL = this.calculateRealizedPnL(totals);
    const totalFeesUSD = this.calculateTotalFeesUSD(totals);
    const inRangePositions = this.countInRangePositions();
    const outOfRangePositions = totals.positions - inRangePositions;

    const snapshot: VaultSnapshot = {
      timestamp,
      timestampISO: new Date(timestamp).toISOString(),
      totalValueUSD: totalValue,
      cashBalances: {
        tokenA: totals.cashAmountA,
        tokenB: totals.cashAmountB,
        totalUSD:
          parseFloat(totals.cashAmountA) * tokenAPrice +
          parseFloat(totals.cashAmountB) * tokenBPrice,
        tokenAPrice,
        tokenBPrice,
      },
      positions: {
        count: totals.positions,
        totalLiquidity: this.calculateTotalLiquidity(),
        activePositions: this.countActivePositions(),
        inRangePositions,
        outOfRangePositions,
        avgTickWidth: this.calculateAverageTickWidth(),
      },
      fees: {
        collected0: totals.collectedFees0.toString(),
        collected1: totals.collectedFees1.toString(),
        owed0: totals.feesOwed0.toString(),
        owed1: totals.feesOwed1.toString(),
        totalFeesUSD,
        feeYieldAPR: this.calculateFeeYieldAPR(totalFeesUSD, totalValue),
        feeYieldDaily: this.calculateFeeYieldDaily(totalFeesUSD, totalValue),
      },
      performance: {
        totalReturn,
        totalReturnPct:
          this.initialValue > 0 ? (totalReturn / this.initialValue) * 100 : 0,
        unrealizedPnL,
        unrealizedPnLPct:
          totalValue > 0 ? (unrealizedPnL / totalValue) * 100 : 0,
        realizedPnL,
        realizedPnLPct: totalValue > 0 ? (realizedPnL / totalValue) * 100 : 0,
        roi: this.calculateROI(totalReturn, this.initialValue),
        sharpeRatio: this.calculateSharpeRatio(),
        maxDrawdown: this.calculateMaxDrawdown(),
        volatility: this.calculateVolatility(),
      },
      costs: {
        totalCostTokenA: totals.totalCostTokenA,
        totalCostTokenB: totals.totalCostTokenB,
        totalCostUSD: totals.totalCostTokenA + totals.totalCostTokenB,
        avgCostBasis: this.calculateAverageCostBasis(totals),
      },
      poolState: {
        currentTick: (this.pool as any).tickCurrent || 0,
        sqrtPriceX64: ((this.pool as any).sqrtPriceX64 || 0n).toString(),
        liquidity: ((this.pool as any).liquidity || 0n).toString(),
        feeGrowthGlobal0X64: (
          (this.pool as any).feeGrowthGlobal0X64 || 0n
        ).toString(),
        feeGrowthGlobal1X64: (
          (this.pool as any).feeGrowthGlobal1X64 || 0n
        ).toString(),
        volume24h: this.calculateVolume24h(),
        tvl: this.calculateTVL(),
      },
      priceInfo: {
        tokenAPrice,
        tokenBPrice,
        priceRatio: this.calculatePriceRatio(),
        priceChange24h: this.calculatePriceChange24h(),
        volatility24h: this.calculateVolatility24h(),
      },
      collateralAnalysis: this.analyzeCollateral(totals),
      investmentOptimization: this.optimizeInvestment(totals),
      riskMetrics: {
        valueAtRisk: this.calculateValueAtRisk(),
        expectedShortfall: this.calculateExpectedShortfall(),
        beta: this.calculateBeta(),
        correlation: this.calculateCorrelation(),
      },
    };
<<<<<<< HEAD

    // If CSV streaming is enabled, write immediately and don't buffer in memory
    if (this.csvOutputPath && this.csvHeaderWritten) {
      this.writeVaultCsvRow(snapshot);
      // Don't buffer in memory to save RAM
    } else {
      this.snapshots.push(snapshot);
    }

    // Enhanced logging with more metrics
    if (isInitial || this.snapshots.length % 10 === 0) {
      console.log(`📸 Enhanced Vault Snapshot [${snapshot.timestampISO}]:`);
      console.log(
        `   💰 Value: $${totalValue.toFixed(
          2
        )} | Return: ${snapshot.performance.totalReturnPct.toFixed(2)}%`
      );
      console.log(
        `   📊 Positions: ${
          snapshot.positions.count
        } (${inRangePositions} in-range) | Fees: $${totalFeesUSD.toFixed(2)}`
      );
      console.log(
        `   📈 ROI: ${snapshot.performance.roi.toFixed(
          2
        )}% | Sharpe: ${snapshot.performance.sharpeRatio.toFixed(2)}`
      );
    }
  }

  /**
   * Enhanced total value calculation with proper USD conversion
   */
  private calculateTotalValue(): number {
    const totals = this.positionManager.getTotals();
    const tokenAPrice = this.calculateTokenPrice("A");
    const tokenBPrice = this.calculateTokenPrice("B");

    const positionValueA = parseFloat(totals.amountA) * tokenAPrice;
    const positionValueB = parseFloat(totals.amountB) * tokenBPrice;
    const cashValueA = parseFloat(totals.cashAmountA) * tokenAPrice;
    const cashValueB = parseFloat(totals.cashAmountB) * tokenBPrice;
    const feesOwedA = parseFloat(totals.feesOwed0) * tokenAPrice;
    const feesOwedB = parseFloat(totals.feesOwed1) * tokenBPrice;
    const collectedFeesA = parseFloat(totals.collectedFees0) * tokenAPrice;
    const collectedFeesB = parseFloat(totals.collectedFees1) * tokenBPrice;

    return (
      positionValueA +
      positionValueB +
      cashValueA +
      cashValueB +
      feesOwedA +
      feesOwedB +
      collectedFeesA +
      collectedFeesB
    );
  }

  /**
   * Enhanced total liquidity calculation
   */
  private calculateTotalLiquidity(): string {
    // Sum liquidity from all active positions
    const poolLiquidity = (this.pool as any).liquidity || 0n;
    return poolLiquidity.toString();
  }

  /**
   * Enhanced position counting with detailed analysis
   */
  private countActivePositions(): number {
    // Count positions with liquidity > 0
    return this.positionManager.getActivePositions().length;
  }

  private countInRangePositions(): number {
    // Count positions that are currently in range
    const currentTick = (this.pool as any).tickCurrent || 0;
    const allPositions = this.positionManager.getAllPositions();

    return allPositions.filter(
      (pos) => currentTick >= pos.tickLower && currentTick < pos.tickUpper
    ).length;
  }

  private calculateAverageTickWidth(): number {
    // Calculate average tick width across all positions
    const allPositions = this.positionManager.getAllPositions();

    if (allPositions.length === 0) return 0;

    const totalTickWidth = allPositions.reduce(
      (sum, pos) => sum + (pos.tickUpper - pos.tickLower),
      0
    );

    return totalTickWidth / allPositions.length;
  }

  /**
   * Enhanced total fees USD calculation
   */
  private calculateTotalFeesUSD(totals: any): number {
    const collected0USD =
      parseFloat(totals.collectedFees0.toString()) *
      this.calculateTokenPrice("A");
    const collected1USD =
      parseFloat(totals.collectedFees1.toString()) *
      this.calculateTokenPrice("B");
    const owed0USD =
      parseFloat(totals.feesOwed0.toString()) * this.calculateTokenPrice("A");
    const owed1USD =
      parseFloat(totals.feesOwed1.toString()) * this.calculateTokenPrice("B");

    return collected0USD + collected1USD + owed0USD + owed1USD;
  }

  /**
   * Enhanced unrealized PnL calculation
   */
  private calculateUnrealizedPnL(): number {
    const totals = this.positionManager.getTotals();
    const currentValue =
      parseFloat(totals.amountA) * this.calculateTokenPrice("A") +
      parseFloat(totals.amountB) * this.calculateTokenPrice("B");
    const costBasis = totals.totalCostTokenA + totals.totalCostTokenB;
    return currentValue - costBasis;
  }

  /**
   * Enhanced realized PnL calculation
   */
  private calculateRealizedPnL(totals: any): number {
    const fees0USD =
      parseFloat(totals.collectedFees0.toString()) *
      this.calculateTokenPrice("A");
    const fees1USD =
      parseFloat(totals.collectedFees1.toString()) *
      this.calculateTokenPrice("B");
    return fees0USD + fees1USD;
  }

  /**
   * Enhanced token price calculation
   * Returns price in Token B terms (quote currency)
   */
  private calculateTokenPrice(token: "A" | "B"): number {
    // Return price in Token B terms
    // Token B is the quote currency (e.g., USDC, USDT)

    if (token === "B") {
      return 1.0; // Token B quoted in itself = 1
    } else {
      // Token A quoted in Token B
      const currentTick = (this.pool as any).tickCurrent || 0;
      return Math.pow(1.0001, currentTick); // Pool price = Token B per Token A
    }
  }

  /**
   * Enhanced price ratio and related calculations
   */
  private calculatePriceRatio(): number {
    const priceA = this.calculateTokenPrice("A");
    const priceB = this.calculateTokenPrice("B");
    return priceB > 0 ? priceA / priceB : 0;
  }

  private calculateFeeYieldAPR(
    totalFeesUSD: number,
    totalValueUSD: number
  ): number {
    if (totalValueUSD === 0 || this.snapshots.length === 0) return 0;

    const firstSnapshot = this.snapshots[0];
    if (!firstSnapshot) return 0;

    const timeElapsed = Date.now() - firstSnapshot.timestamp;
    const daysElapsed = timeElapsed / (24 * 60 * 60 * 1000);

    if (daysElapsed === 0) return 0;

    const dailyYield = totalFeesUSD / totalValueUSD / daysElapsed;
    return dailyYield * 365 * 100; // Convert to APR percentage
  }

  private calculateFeeYieldDaily(
    totalFeesUSD: number,
    totalValueUSD: number
  ): number {
    const apr = this.calculateFeeYieldAPR(totalFeesUSD, totalValueUSD);
    return apr / 365;
  }

  private calculateROI(totalReturn: number, initialValue: number): number {
    return initialValue > 0 ? (totalReturn / initialValue) * 100 : 0;
  }

  private calculateSharpeRatio(): number {
    if (this.snapshots.length < 2) return 0;

    const returns = this.snapshots
      .map((snapshot, index) => {
        if (index === 0) return 0;
        const prevValue = this.snapshots[index - 1]!.totalValueUSD;
        return prevValue > 0
          ? (snapshot.totalValueUSD - prevValue) / prevValue
          : 0;
      })
      .slice(1);

    if (returns.length === 0) return 0;

    const avgReturn =
      returns.reduce((sum, ret) => sum + ret, 0) / returns.length;
    const variance =
      returns.reduce((sum, ret) => sum + Math.pow(ret - avgReturn, 2), 0) /
      returns.length;
    const volatility = Math.sqrt(variance);

    const riskFreeRate = 0.03 / 365; // 3% annual risk-free rate, daily

    return volatility > 0 ? (avgReturn - riskFreeRate) / volatility : 0;
  }

  private calculateMaxDrawdown(): number {
    if (this.snapshots.length < 2) return 0;

    let maxDrawdown = 0;
    let peak = this.snapshots[0]!.totalValueUSD;

    for (const snapshot of this.snapshots) {
      if (snapshot.totalValueUSD > peak) {
        peak = snapshot.totalValueUSD;
      }

      const drawdown = (peak - snapshot.totalValueUSD) / peak;
      if (drawdown > maxDrawdown) {
        maxDrawdown = drawdown;
      }
    }

    return maxDrawdown * 100; // Return as percentage
  }

  private calculateVolatility(): number {
    if (this.snapshots.length < 2) return 0;

    const returns = this.snapshots
      .map((snapshot, index) => {
        if (index === 0) return 0;
        const prevValue = this.snapshots[index - 1]!.totalValueUSD;
        return prevValue > 0
          ? (snapshot.totalValueUSD - prevValue) / prevValue
          : 0;
      })
      .slice(1);

    if (returns.length === 0) return 0;

    const avgReturn =
      returns.reduce((sum, ret) => sum + ret, 0) / returns.length;
    const variance =
      returns.reduce((sum, ret) => sum + Math.pow(ret - avgReturn, 2), 0) /
      returns.length;

    return Math.sqrt(variance) * 100; // Return as percentage
  }

  private calculateAverageCostBasis(totals: any): number {
    const totalCost = totals.totalCostTokenA + totals.totalCostTokenB;
    const totalAmount = parseFloat(totals.amountA) + parseFloat(totals.amountB);
    return totalAmount > 0 ? totalCost / totalAmount : 0;
  }

  private calculateVolume24h(): number {
    // Calculate 24h volume - would need historical data
    return 0; // Placeholder
  }

  private calculateTVL(): number {
    const poolLiquidity = Number((this.pool as any).liquidity || 0n);
    const currentPrice = this.calculateTokenPrice("A");
    return poolLiquidity * currentPrice; // Simplified TVL calculation
  }

  private calculatePriceChange24h(): number {
    // Calculate 24h price change - would need historical price data
    if (this.snapshots.length < 2) return 0;

    const current = this.snapshots[this.snapshots.length - 1]!;
    const dayAgo = this.snapshots.find(
      (s) => current.timestamp - s.timestamp >= 24 * 60 * 60 * 1000
    );

    if (!dayAgo) return 0;

    const currentPrice = current.priceInfo.tokenAPrice;
    const pastPrice = dayAgo.priceInfo.tokenAPrice;

    return pastPrice > 0 ? ((currentPrice - pastPrice) / pastPrice) * 100 : 0;
  }

  private calculateVolatility24h(): number {
    // Calculate 24h volatility
    const last24hSnapshots = this.snapshots.filter(
      (s) => Date.now() - s.timestamp <= 24 * 60 * 60 * 1000
    );

    if (last24hSnapshots.length < 2) return 0;

    const prices = last24hSnapshots.map((s) => s.priceInfo.tokenAPrice);
    const avgPrice =
      prices.reduce((sum, price) => sum + price, 0) / prices.length;
    const variance =
      prices.reduce((sum, price) => sum + Math.pow(price - avgPrice, 2), 0) /
      prices.length;

    return (Math.sqrt(variance) / avgPrice) * 100; // Return as percentage
  }

  /**
   * Save snapshots to CSV files
   */
  public saveSnapshots(filename?: string): void {
    const baseFilename = filename
      ? filename.replace(".json", "")
      : `vault_snapshots_${Date.now()}`;
    const csvPath = path.join(this.outputDir, `${baseFilename}.csv`);

    // Save CSV
    this.saveSnapshotsAsCSV(csvPath);
    console.log(`📊 Vault snapshots (CSV) saved to: ${csvPath}`);
  }

  /**
   * Export snapshots to CSV file
   */
  private saveSnapshotsAsCSV(csvPath: string): void {
    if (this.snapshots.length === 0) return;

    const headers = [
      "timestamp",
      "vault_id",
      "total_value_usd",
      "available_liquidity",
      "collateral_token_amount",
      "token_a_amount",
      "token_b_amount",
      "token_a_price",
      "token_b_price",
      "token_collateral_price",
      "total_investment_usd",
      "total_return_usd",
      "total_return_percentage",
      "active_positions_count",
      "closed_positions_count",
      "position_total_liquidity",
      "accumulated_fee_earned",
      "accumulated_gas_fee",
      "accumulated_slippage",
      "event_type",
      "event_description",
    ];

    const csvRows = [headers.join(",")];

    for (const snapshot of this.snapshots) {
      // Calculate derived values to match sample format
      const vaultId = this.poolId || "unknown";
      const availableLiquidity =
        parseFloat(snapshot.cashBalances.tokenA) +
        parseFloat(snapshot.cashBalances.tokenB);
      const collateralTokenAmount = parseFloat(snapshot.cashBalances.tokenB); // Assuming token B is collateral
      const tokenAAmount = parseFloat(snapshot.cashBalances.tokenA);
      const tokenBAmount = parseFloat(snapshot.cashBalances.tokenB);
      const tokenCollateralPrice = snapshot.cashBalances.tokenBPrice;
      const totalInvestmentUSD = 100000; // Initial investment amount
      const totalReturnUSD = snapshot.performance.totalReturn;
      const totalReturnPercentage = snapshot.performance.totalReturnPct;
      const closedPositionsCount = 0; // Would need to track this separately
      const positionTotalLiquidity = parseFloat(
        snapshot.positions.totalLiquidity
      );
      const accumulatedFeeEarned = snapshot.fees.totalFeesUSD;
      const accumulatedGasFee = snapshot.costs.totalCostUSD;
      const accumulatedSlippage = 0; // Would need to track this separately
      const eventType = "VAULT_UPDATE";
      const eventDescription = `Regular update - Positions: ${snapshot.positions.count}`;

      const row = [
        `"${snapshot.timestampISO}"`, // timestamp in ISO format
        `"${vaultId}"`, // vault_id
        snapshot.totalValueUSD, // total_value_usd
        availableLiquidity, // available_liquidity
        collateralTokenAmount, // collateral_token_amount
        tokenAAmount, // token_a_amount
        tokenBAmount, // token_b_amount
        snapshot.cashBalances.tokenAPrice, // token_a_price
        snapshot.cashBalances.tokenBPrice, // token_b_price
        tokenCollateralPrice, // token_collateral_price
        totalInvestmentUSD, // total_investment_usd
        totalReturnUSD, // total_return_usd
        totalReturnPercentage, // total_return_percentage
        snapshot.positions.activePositions, // active_positions_count
        closedPositionsCount, // closed_positions_count
        positionTotalLiquidity, // position_total_liquidity
        accumulatedFeeEarned, // accumulated_fee_earned
        accumulatedGasFee, // accumulated_gas_fee
        accumulatedSlippage, // accumulated_slippage
        `"${eventType}"`, // event_type
        `"${eventDescription}"`, // event_description
      ];

      csvRows.push(row.join(","));
    }

    fs.writeFileSync(csvPath, csvRows.join("\n"), "utf-8");
  }

  /**
   * Generate enhanced summary report with comprehensive metrics
   */
  private generateSummary() {
    if (this.snapshots.length === 0) return null;

    const first = this.snapshots[0]!;
    const last = this.snapshots[this.snapshots.length - 1]!;
    const totalReturn = last.totalValueUSD - first.totalValueUSD;
    const totalReturnPct =
      first.totalValueUSD > 0 ? (totalReturn / first.totalValueUSD) * 100 : 0;

    return {
      initialValue: first.totalValueUSD,
      finalValue: last.totalValueUSD,
      totalReturn,
      totalReturnPct,
      maxValue: Math.max(...this.snapshots.map((s) => s.totalValueUSD)),
      minValue: Math.min(...this.snapshots.map((s) => s.totalValueUSD)),
      totalFees: last.fees.totalFeesUSD,
      totalCosts: last.costs.totalCostUSD,
      avgPositions:
        this.snapshots.reduce((sum, s) => sum + s.positions.count, 0) /
        this.snapshots.length,
      avgInRangePositions:
        this.snapshots.reduce(
          (sum, s) => sum + s.positions.inRangePositions,
          0
        ) / this.snapshots.length,
      avgInRangePercentage:
        this.snapshots.reduce(
          (sum, s) =>
            sum +
            (s.positions.count > 0
              ? (s.positions.inRangePositions / s.positions.count) * 100
              : 0),
          0
        ) / this.snapshots.length,
      performance: {
        roi: last.performance.roi,
        sharpeRatio: last.performance.sharpeRatio,
        maxDrawdown: last.performance.maxDrawdown,
        volatility: last.performance.volatility,
        feeYieldAPR: last.fees.feeYieldAPR,
        avgUnrealizedPnLPct:
          this.snapshots.reduce(
            (sum, s) => sum + s.performance.unrealizedPnLPct,
            0
          ) / this.snapshots.length,
        avgRealizedPnLPct:
          this.snapshots.reduce(
            (sum, s) => sum + s.performance.realizedPnLPct,
            0
          ) / this.snapshots.length,
      },
      riskMetrics: {
        valueAtRisk: last.riskMetrics.valueAtRisk,
        expectedShortfall: last.riskMetrics.expectedShortfall,
        beta: last.riskMetrics.beta,
        correlation: last.riskMetrics.correlation,
      },
      optimization: {
        totalSwapOpportunities: this.snapshots.filter(
          (s) => s.investmentOptimization?.optimalSwaps.length
        ).length,
        avgSwapEfficiency: this.calculateAverageSwapEfficiency(),
        collateralProtectionRate: this.calculateCollateralProtectionRate(),
      },
      duration: {
        start: first.timestampISO,
        end: last.timestampISO,
        durationMs: last.timestamp - first.timestamp,
        durationDays:
          (last.timestamp - first.timestamp) / (24 * 60 * 60 * 1000),
      },
    };
  }

  private calculateAverageSwapEfficiency(): number {
    const swapSnapshots = this.snapshots.filter(
      (s) => s.investmentOptimization?.swapEfficiency
    );
    if (swapSnapshots.length === 0) return 0;

    return (
      swapSnapshots.reduce(
        (sum, s) => sum + s.investmentOptimization!.swapEfficiency,
        0
      ) / swapSnapshots.length
    );
  }

  private calculateCollateralProtectionRate(): number {
    const collateralSnapshots = this.snapshots.filter(
      (s) => s.collateralAnalysis?.isRequirementMet
    );
    return this.snapshots.length > 0
      ? (collateralSnapshots.length / this.snapshots.length) * 100
      : 0;
  }

  /**
   * Get all snapshots
   */
  public getSnapshots(): VaultSnapshot[] {
    return [...this.snapshots];
  }

  /**
   * Get last snapshot
   */
  public getLatestSnapshot(): VaultSnapshot | null {
    return this.snapshots.length > 0
      ? this.snapshots[this.snapshots.length - 1]!
      : null;
  }

  /**
   * Analyze collateral requirements (inspired by Python vault calculator)
   */
  private analyzeCollateral(totals: any): CollateralAnalysis {
    // This would need actual collateral token and pending redemptions data
    // For now, provide a basic analysis structure
    const collateralToken = "USDC"; // Placeholder
    const pendingRedemptions = 0; // Would come from vault data
    const collateralAmount = parseFloat(totals.cashAmountB); // Assuming token B is collateral
    const collateralPrice = this.calculateTokenPrice("B");
    const collateralValueUSD = collateralAmount * collateralPrice;
    const pendingRedemptionsUSD = pendingRedemptions * collateralPrice;
    const deficit = Math.max(0, pendingRedemptionsUSD - collateralValueUSD);
    const surplus = Math.max(0, collateralValueUSD - pendingRedemptionsUSD);

    return {
      collateralToken,
      pendingRedemptions,
      collateralAmount,
      collateralValueUSD,
      pendingRedemptionsUSD,
      isRequirementMet: collateralValueUSD >= pendingRedemptionsUSD,
      deficit,
      surplus,
    };
  }

  /**
   * Optimize investment allocation (inspired by Python vault calculator)
   */
  private optimizeInvestment(totals: any): InvestmentOptimization {
    const totalValue = this.calculateTotalValue();
    const investmentRatio = 0.5; // 50/50 split
    const investmentUSD = totalValue * 0.8; // Use 80% for investment, 20% for collateral
    const targetTokenAValue = investmentUSD * investmentRatio;
    const targetTokenBValue = investmentUSD * (1 - investmentRatio);

    const currentTokenAValue =
      parseFloat(totals.amountA) * this.calculateTokenPrice("A");
    const currentTokenBValue =
      parseFloat(totals.amountB) * this.calculateTokenPrice("B");

    const swaps: SwapPlan[] = [];
    let totalSwapValue = 0;

    // Generate optimal swap plans
    if (currentTokenAValue < targetTokenAValue) {
      const swapAmount = targetTokenAValue - currentTokenAValue;
      swaps.push({
        fromToken: "tokenB",
        toToken: "tokenA",
        swapValueUSD: swapAmount,
        swapAmountFrom: swapAmount,
        swapAmountTo: swapAmount / this.calculateTokenPrice("A"),
        reason: "Rebalance to target allocation",
        routingType: "optimal",
        efficiency: 0.95,
      });
      totalSwapValue += swapAmount;
    } else if (currentTokenBValue < targetTokenBValue) {
      const swapAmount = targetTokenBValue - currentTokenBValue;
      swaps.push({
        fromToken: "tokenA",
        toToken: "tokenB",
        swapValueUSD: swapAmount,
        swapAmountFrom: swapAmount / this.calculateTokenPrice("A"),
        swapAmountTo: swapAmount,
        reason: "Rebalance to target allocation",
        routingType: "optimal",
        efficiency: 0.95,
      });
      totalSwapValue += swapAmount;
    }

=======

    this.snapshots.push(snapshot);

    // Enhanced logging with more metrics
    if (isInitial || this.snapshots.length % 10 === 0) {
      console.log(`📸 Enhanced Vault Snapshot [${snapshot.timestampISO}]:`);
      console.log(
        `   💰 Value: $${totalValue.toFixed(
          2
        )} | Return: ${snapshot.performance.totalReturnPct.toFixed(2)}%`
      );
      console.log(
        `   📊 Positions: ${
          snapshot.positions.count
        } (${inRangePositions} in-range) | Fees: $${totalFeesUSD.toFixed(2)}`
      );
      console.log(
        `   📈 ROI: ${snapshot.performance.roi.toFixed(
          2
        )}% | Sharpe: ${snapshot.performance.sharpeRatio.toFixed(2)}`
      );
    }
  }

  /**
   * Enhanced total value calculation with proper USD conversion
   */
  private calculateTotalValue(): number {
    const totals = this.positionManager.getTotals();
    const tokenAPrice = this.calculateTokenPrice("A");
    const tokenBPrice = this.calculateTokenPrice("B");

    const positionValueA = parseFloat(totals.amountA) * tokenAPrice;
    const positionValueB = parseFloat(totals.amountB) * tokenBPrice;
    const cashValueA = parseFloat(totals.cashAmountA) * tokenAPrice;
    const cashValueB = parseFloat(totals.cashAmountB) * tokenBPrice;
    const feesOwedA = parseFloat(totals.feesOwed0) * tokenAPrice;
    const feesOwedB = parseFloat(totals.feesOwed1) * tokenBPrice;
    const collectedFeesA = parseFloat(totals.collectedFees0) * tokenAPrice;
    const collectedFeesB = parseFloat(totals.collectedFees1) * tokenBPrice;

    return (
      positionValueA +
      positionValueB +
      cashValueA +
      cashValueB +
      feesOwedA +
      feesOwedB +
      collectedFeesA +
      collectedFeesB
    );
  }

  /**
   * Enhanced total liquidity calculation
   */
  private calculateTotalLiquidity(): string {
    // Sum liquidity from all active positions
    const poolLiquidity = (this.pool as any).liquidity || 0n;
    return poolLiquidity.toString();
  }

  /**
   * Enhanced position counting with detailed analysis
   */
  private countActivePositions(): number {
    // Count positions with liquidity > 0
    return this.positionManager.getActivePositions().length;
  }

  private countInRangePositions(): number {
    // Count positions that are currently in range
    const currentTick = (this.pool as any).tickCurrent || 0;
    const allPositions = this.positionManager.getAllPositions();

    return allPositions.filter(
      (pos) => currentTick >= pos.tickLower && currentTick < pos.tickUpper
    ).length;
  }

  private calculateAverageTickWidth(): number {
    // Calculate average tick width across all positions
    const allPositions = this.positionManager.getAllPositions();

    if (allPositions.length === 0) return 0;

    const totalTickWidth = allPositions.reduce(
      (sum, pos) => sum + (pos.tickUpper - pos.tickLower),
      0
    );

    return totalTickWidth / allPositions.length;
  }

  /**
   * Enhanced total fees USD calculation
   */
  private calculateTotalFeesUSD(totals: any): number {
    const collected0USD =
      parseFloat(totals.collectedFees0.toString()) *
      this.calculateTokenPrice("A");
    const collected1USD =
      parseFloat(totals.collectedFees1.toString()) *
      this.calculateTokenPrice("B");
    const owed0USD =
      parseFloat(totals.feesOwed0.toString()) * this.calculateTokenPrice("A");
    const owed1USD =
      parseFloat(totals.feesOwed1.toString()) * this.calculateTokenPrice("B");

    return collected0USD + collected1USD + owed0USD + owed1USD;
  }

  /**
   * Enhanced unrealized PnL calculation
   */
  private calculateUnrealizedPnL(): number {
    const totals = this.positionManager.getTotals();
    const currentValue =
      parseFloat(totals.amountA) * this.calculateTokenPrice("A") +
      parseFloat(totals.amountB) * this.calculateTokenPrice("B");
    const costBasis = totals.totalCostTokenA + totals.totalCostTokenB;
    return currentValue - costBasis;
  }

  /**
   * Enhanced realized PnL calculation
   */
  private calculateRealizedPnL(totals: any): number {
    const fees0USD =
      parseFloat(totals.collectedFees0.toString()) *
      this.calculateTokenPrice("A");
    const fees1USD =
      parseFloat(totals.collectedFees1.toString()) *
      this.calculateTokenPrice("B");
    return fees0USD + fees1USD;
  }

  /**
   * Enhanced token price calculation
   */
  private calculateTokenPrice(token: "A" | "B"): number {
    const currentTick = (this.pool as any).tickCurrent || 0;
    const basePrice = Math.pow(1.0001, currentTick);

    if (token === "A") {
      // Token A (e.g., SUI) - dynamic price from pool
      return basePrice;
    } else {
      // Token B (e.g., USDC) - typically stable
      return 1.0;
    }
  }

  /**
   * Enhanced price ratio and related calculations
   */
  private calculatePriceRatio(): number {
    const priceA = this.calculateTokenPrice("A");
    const priceB = this.calculateTokenPrice("B");
    return priceB > 0 ? priceA / priceB : 0;
  }

  private calculateFeeYieldAPR(
    totalFeesUSD: number,
    totalValueUSD: number
  ): number {
    if (totalValueUSD === 0 || this.snapshots.length === 0) return 0;

    const firstSnapshot = this.snapshots[0];
    if (!firstSnapshot) return 0;

    const timeElapsed = Date.now() - firstSnapshot.timestamp;
    const daysElapsed = timeElapsed / (24 * 60 * 60 * 1000);

    if (daysElapsed === 0) return 0;

    const dailyYield = totalFeesUSD / totalValueUSD / daysElapsed;
    return dailyYield * 365 * 100; // Convert to APR percentage
  }

  private calculateFeeYieldDaily(
    totalFeesUSD: number,
    totalValueUSD: number
  ): number {
    const apr = this.calculateFeeYieldAPR(totalFeesUSD, totalValueUSD);
    return apr / 365;
  }

  private calculateROI(totalReturn: number, initialValue: number): number {
    return initialValue > 0 ? (totalReturn / initialValue) * 100 : 0;
  }

  private calculateSharpeRatio(): number {
    if (this.snapshots.length < 2) return 0;

    const returns = this.snapshots
      .map((snapshot, index) => {
        if (index === 0) return 0;
        const prevValue = this.snapshots[index - 1]!.totalValueUSD;
        return prevValue > 0
          ? (snapshot.totalValueUSD - prevValue) / prevValue
          : 0;
      })
      .slice(1);

    if (returns.length === 0) return 0;

    const avgReturn =
      returns.reduce((sum, ret) => sum + ret, 0) / returns.length;
    const variance =
      returns.reduce((sum, ret) => sum + Math.pow(ret - avgReturn, 2), 0) /
      returns.length;
    const volatility = Math.sqrt(variance);

    const riskFreeRate = 0.03 / 365; // 3% annual risk-free rate, daily

    return volatility > 0 ? (avgReturn - riskFreeRate) / volatility : 0;
  }

  private calculateMaxDrawdown(): number {
    if (this.snapshots.length < 2) return 0;

    let maxDrawdown = 0;
    let peak = this.snapshots[0]!.totalValueUSD;

    for (const snapshot of this.snapshots) {
      if (snapshot.totalValueUSD > peak) {
        peak = snapshot.totalValueUSD;
      }

      const drawdown = (peak - snapshot.totalValueUSD) / peak;
      if (drawdown > maxDrawdown) {
        maxDrawdown = drawdown;
      }
    }

    return maxDrawdown * 100; // Return as percentage
  }

  private calculateVolatility(): number {
    if (this.snapshots.length < 2) return 0;

    const returns = this.snapshots
      .map((snapshot, index) => {
        if (index === 0) return 0;
        const prevValue = this.snapshots[index - 1]!.totalValueUSD;
        return prevValue > 0
          ? (snapshot.totalValueUSD - prevValue) / prevValue
          : 0;
      })
      .slice(1);

    if (returns.length === 0) return 0;

    const avgReturn =
      returns.reduce((sum, ret) => sum + ret, 0) / returns.length;
    const variance =
      returns.reduce((sum, ret) => sum + Math.pow(ret - avgReturn, 2), 0) /
      returns.length;

    return Math.sqrt(variance) * 100; // Return as percentage
  }

  private calculateAverageCostBasis(totals: any): number {
    const totalCost = totals.totalCostTokenA + totals.totalCostTokenB;
    const totalAmount = parseFloat(totals.amountA) + parseFloat(totals.amountB);
    return totalAmount > 0 ? totalCost / totalAmount : 0;
  }

  private calculateVolume24h(): number {
    // Calculate 24h volume - would need historical data
    return 0; // Placeholder
  }

  private calculateTVL(): number {
    const poolLiquidity = Number((this.pool as any).liquidity || 0n);
    const currentPrice = this.calculateTokenPrice("A");
    return poolLiquidity * currentPrice; // Simplified TVL calculation
  }

  private calculatePriceChange24h(): number {
    // Calculate 24h price change - would need historical price data
    if (this.snapshots.length < 2) return 0;

    const current = this.snapshots[this.snapshots.length - 1]!;
    const dayAgo = this.snapshots.find(
      (s) => current.timestamp - s.timestamp >= 24 * 60 * 60 * 1000
    );

    if (!dayAgo) return 0;

    const currentPrice = current.priceInfo.tokenAPrice;
    const pastPrice = dayAgo.priceInfo.tokenAPrice;

    return pastPrice > 0 ? ((currentPrice - pastPrice) / pastPrice) * 100 : 0;
  }

  private calculateVolatility24h(): number {
    // Calculate 24h volatility
    const last24hSnapshots = this.snapshots.filter(
      (s) => Date.now() - s.timestamp <= 24 * 60 * 60 * 1000
    );

    if (last24hSnapshots.length < 2) return 0;

    const prices = last24hSnapshots.map((s) => s.priceInfo.tokenAPrice);
    const avgPrice =
      prices.reduce((sum, price) => sum + price, 0) / prices.length;
    const variance =
      prices.reduce((sum, price) => sum + Math.pow(price - avgPrice, 2), 0) /
      prices.length;

    return (Math.sqrt(variance) / avgPrice) * 100; // Return as percentage
  }

  /**
   * Save snapshots to CSV files
   */
  public saveSnapshots(filename?: string): void {
    const baseFilename = filename
      ? filename.replace(".json", "")
      : `vault_snapshots_${Date.now()}`;
    const csvPath = path.join(this.outputDir, `${baseFilename}.csv`);

    // Save CSV
    this.saveSnapshotsAsCSV(csvPath);
    console.log(`📊 Vault snapshots (CSV) saved to: ${csvPath}`);
  }

  /**
   * Export snapshots to CSV file
   */
  private saveSnapshotsAsCSV(csvPath: string): void {
    if (this.snapshots.length === 0) return;

    const headers = [
      "timestamp",
      "vault_id",
      "total_value_usd",
      "available_liquidity",
      "collateral_token_amount",
      "token_a_amount",
      "token_b_amount",
      "token_a_price",
      "token_b_price",
      "token_collateral_price",
      "total_investment_usd",
      "total_return_usd",
      "total_return_percentage",
      "active_positions_count",
      "closed_positions_count",
      "position_total_liquidity",
      "accumulated_fee_earned",
      "accumulated_gas_fee",
      "accumulated_slippage",
      "event_type",
      "event_description",
    ];

    const csvRows = [headers.join(",")];

    for (const snapshot of this.snapshots) {
      // Calculate derived values to match sample format
      const vaultId = this.poolId || "unknown";
      const availableLiquidity =
        parseFloat(snapshot.cashBalances.tokenA) +
        parseFloat(snapshot.cashBalances.tokenB);
      const collateralTokenAmount = parseFloat(snapshot.cashBalances.tokenB); // Assuming token B is collateral
      const tokenAAmount = parseFloat(snapshot.cashBalances.tokenA);
      const tokenBAmount = parseFloat(snapshot.cashBalances.tokenB);
      const tokenCollateralPrice = snapshot.cashBalances.tokenBPrice;
      const totalInvestmentUSD = 100000; // Initial investment amount
      const totalReturnUSD = snapshot.performance.totalReturn;
      const totalReturnPercentage = snapshot.performance.totalReturnPct;
      const closedPositionsCount = 0; // Would need to track this separately
      const positionTotalLiquidity = parseFloat(
        snapshot.positions.totalLiquidity
      );
      const accumulatedFeeEarned = snapshot.fees.totalFeesUSD;
      const accumulatedGasFee = snapshot.costs.totalCostUSD;
      const accumulatedSlippage = 0; // Would need to track this separately
      const eventType = "VAULT_UPDATE";
      const eventDescription = `Regular update - Positions: ${snapshot.positions.count}`;

      const row = [
        `"${snapshot.timestampISO}"`, // timestamp in ISO format
        `"${vaultId}"`, // vault_id
        snapshot.totalValueUSD, // total_value_usd
        availableLiquidity, // available_liquidity
        collateralTokenAmount, // collateral_token_amount
        tokenAAmount, // token_a_amount
        tokenBAmount, // token_b_amount
        snapshot.cashBalances.tokenAPrice, // token_a_price
        snapshot.cashBalances.tokenBPrice, // token_b_price
        tokenCollateralPrice, // token_collateral_price
        totalInvestmentUSD, // total_investment_usd
        totalReturnUSD, // total_return_usd
        totalReturnPercentage, // total_return_percentage
        snapshot.positions.activePositions, // active_positions_count
        closedPositionsCount, // closed_positions_count
        positionTotalLiquidity, // position_total_liquidity
        accumulatedFeeEarned, // accumulated_fee_earned
        accumulatedGasFee, // accumulated_gas_fee
        accumulatedSlippage, // accumulated_slippage
        `"${eventType}"`, // event_type
        `"${eventDescription}"`, // event_description
      ];

      csvRows.push(row.join(","));
    }

    fs.writeFileSync(csvPath, csvRows.join("\n"), "utf-8");
  }

  /**
   * Generate enhanced summary report with comprehensive metrics
   */
  private generateSummary() {
    if (this.snapshots.length === 0) return null;

    const first = this.snapshots[0]!;
    const last = this.snapshots[this.snapshots.length - 1]!;
    const totalReturn = last.totalValueUSD - first.totalValueUSD;
    const totalReturnPct =
      first.totalValueUSD > 0 ? (totalReturn / first.totalValueUSD) * 100 : 0;

    return {
      initialValue: first.totalValueUSD,
      finalValue: last.totalValueUSD,
      totalReturn,
      totalReturnPct,
      maxValue: Math.max(...this.snapshots.map((s) => s.totalValueUSD)),
      minValue: Math.min(...this.snapshots.map((s) => s.totalValueUSD)),
      totalFees: last.fees.totalFeesUSD,
      totalCosts: last.costs.totalCostUSD,
      avgPositions:
        this.snapshots.reduce((sum, s) => sum + s.positions.count, 0) /
        this.snapshots.length,
      avgInRangePositions:
        this.snapshots.reduce(
          (sum, s) => sum + s.positions.inRangePositions,
          0
        ) / this.snapshots.length,
      avgInRangePercentage:
        this.snapshots.reduce(
          (sum, s) =>
            sum +
            (s.positions.count > 0
              ? (s.positions.inRangePositions / s.positions.count) * 100
              : 0),
          0
        ) / this.snapshots.length,
      performance: {
        roi: last.performance.roi,
        sharpeRatio: last.performance.sharpeRatio,
        maxDrawdown: last.performance.maxDrawdown,
        volatility: last.performance.volatility,
        feeYieldAPR: last.fees.feeYieldAPR,
        avgUnrealizedPnLPct:
          this.snapshots.reduce(
            (sum, s) => sum + s.performance.unrealizedPnLPct,
            0
          ) / this.snapshots.length,
        avgRealizedPnLPct:
          this.snapshots.reduce(
            (sum, s) => sum + s.performance.realizedPnLPct,
            0
          ) / this.snapshots.length,
      },
      riskMetrics: {
        valueAtRisk: last.riskMetrics.valueAtRisk,
        expectedShortfall: last.riskMetrics.expectedShortfall,
        beta: last.riskMetrics.beta,
        correlation: last.riskMetrics.correlation,
      },
      optimization: {
        totalSwapOpportunities: this.snapshots.filter(
          (s) => s.investmentOptimization?.optimalSwaps.length
        ).length,
        avgSwapEfficiency: this.calculateAverageSwapEfficiency(),
        collateralProtectionRate: this.calculateCollateralProtectionRate(),
      },
      duration: {
        start: first.timestampISO,
        end: last.timestampISO,
        durationMs: last.timestamp - first.timestamp,
        durationDays:
          (last.timestamp - first.timestamp) / (24 * 60 * 60 * 1000),
      },
    };
  }

  private calculateAverageSwapEfficiency(): number {
    const swapSnapshots = this.snapshots.filter(
      (s) => s.investmentOptimization?.swapEfficiency
    );
    if (swapSnapshots.length === 0) return 0;

    return (
      swapSnapshots.reduce(
        (sum, s) => sum + s.investmentOptimization!.swapEfficiency,
        0
      ) / swapSnapshots.length
    );
  }

  private calculateCollateralProtectionRate(): number {
    const collateralSnapshots = this.snapshots.filter(
      (s) => s.collateralAnalysis?.isRequirementMet
    );
    return this.snapshots.length > 0
      ? (collateralSnapshots.length / this.snapshots.length) * 100
      : 0;
  }

  /**
   * Get all snapshots
   */
  public getSnapshots(): VaultSnapshot[] {
    return [...this.snapshots];
  }

  /**
   * Get last snapshot
   */
  public getLatestSnapshot(): VaultSnapshot | null {
    return this.snapshots.length > 0
      ? this.snapshots[this.snapshots.length - 1]!
      : null;
  }

  /**
   * Analyze collateral requirements (inspired by Python vault calculator)
   */
  private analyzeCollateral(totals: any): CollateralAnalysis {
    // This would need actual collateral token and pending redemptions data
    // For now, provide a basic analysis structure
    const collateralToken = "USDC"; // Placeholder
    const pendingRedemptions = 0; // Would come from vault data
    const collateralAmount = parseFloat(totals.cashAmountB); // Assuming token B is collateral
    const collateralPrice = this.calculateTokenPrice("B");
    const collateralValueUSD = collateralAmount * collateralPrice;
    const pendingRedemptionsUSD = pendingRedemptions * collateralPrice;
    const deficit = Math.max(0, pendingRedemptionsUSD - collateralValueUSD);
    const surplus = Math.max(0, collateralValueUSD - pendingRedemptionsUSD);

    return {
      collateralToken,
      pendingRedemptions,
      collateralAmount,
      collateralValueUSD,
      pendingRedemptionsUSD,
      isRequirementMet: collateralValueUSD >= pendingRedemptionsUSD,
      deficit,
      surplus,
    };
  }

  /**
   * Optimize investment allocation (inspired by Python vault calculator)
   */
  private optimizeInvestment(totals: any): InvestmentOptimization {
    const totalValue = this.calculateTotalValue();
    const investmentRatio = 0.5; // 50/50 split
    const investmentUSD = totalValue * 0.8; // Use 80% for investment, 20% for collateral
    const targetTokenAValue = investmentUSD * investmentRatio;
    const targetTokenBValue = investmentUSD * (1 - investmentRatio);

    const currentTokenAValue =
      parseFloat(totals.amountA) * this.calculateTokenPrice("A");
    const currentTokenBValue =
      parseFloat(totals.amountB) * this.calculateTokenPrice("B");

    const swaps: SwapPlan[] = [];
    let totalSwapValue = 0;

    // Generate optimal swap plans
    if (currentTokenAValue < targetTokenAValue) {
      const swapAmount = targetTokenAValue - currentTokenAValue;
      swaps.push({
        fromToken: "tokenB",
        toToken: "tokenA",
        swapValueUSD: swapAmount,
        swapAmountFrom: swapAmount,
        swapAmountTo: swapAmount / this.calculateTokenPrice("A"),
        reason: "Rebalance to target allocation",
        routingType: "optimal",
        efficiency: 0.95,
      });
      totalSwapValue += swapAmount;
    } else if (currentTokenBValue < targetTokenBValue) {
      const swapAmount = targetTokenBValue - currentTokenBValue;
      swaps.push({
        fromToken: "tokenA",
        toToken: "tokenB",
        swapValueUSD: swapAmount,
        swapAmountFrom: swapAmount / this.calculateTokenPrice("A"),
        swapAmountTo: swapAmount,
        reason: "Rebalance to target allocation",
        routingType: "optimal",
        efficiency: 0.95,
      });
      totalSwapValue += swapAmount;
    }

>>>>>>> 0e12d74e
    const swapEfficiency =
      swaps.length > 0
        ? swaps.reduce((sum, swap) => sum + swap.efficiency, 0) / swaps.length
        : 1.0;

    return {
      investmentUSD,
      investmentRatio,
      targetTokenAValue,
      targetTokenBValue,
      optimalSwaps: swaps,
      totalSwapValue,
      swapEfficiency,
      avoidedRoundTrips: swaps.every((swap) => swap.routingType === "optimal"),
      collateralProtected: totalValue - investmentUSD,
    };
  }

  /**
   * Calculate risk metrics
   */
  private calculateValueAtRisk(): number {
    if (this.snapshots.length < 30) return 0; // Need at least 30 data points

    const returns = this.snapshots
      .map((snapshot, index) => {
        if (index === 0) return 0;
        const prevValue = this.snapshots[index - 1]!.totalValueUSD;
        return prevValue > 0
          ? (snapshot.totalValueUSD - prevValue) / prevValue
          : 0;
      })
      .slice(1);

    returns.sort((a, b) => a - b);
    const varIndex = Math.floor(returns.length * 0.05); // 5th percentile
    return returns[varIndex] || 0;
  }

  private calculateExpectedShortfall(): number {
    const var95 = this.calculateValueAtRisk();
    if (this.snapshots.length < 30) return 0;

    const returns = this.snapshots
      .map((snapshot, index) => {
        if (index === 0) return 0;
        const prevValue = this.snapshots[index - 1]!.totalValueUSD;
        return prevValue > 0
          ? (snapshot.totalValueUSD - prevValue) / prevValue
          : 0;
      })
      .slice(1);

    const tailReturns = returns.filter((ret) => ret <= var95);
    return tailReturns.length > 0
      ? tailReturns.reduce((sum, ret) => sum + ret, 0) / tailReturns.length
      : 0;
  }

  private calculateBeta(): number {
    // Beta calculation would need market benchmark data
    // For now, return a placeholder
    return 1.0;
  }

  private calculateCorrelation(): number {
    // Correlation with market would need benchmark data
    // For now, return a placeholder
    return 0.5;
  }

  /**
<<<<<<< HEAD
   * Write a single vault snapshot row to CSV (for streaming)
   */
  private writeVaultCsvRow(snapshot: VaultSnapshot): void {
    if (!this.csvOutputPath) return;

    const row = [
      snapshot.timestamp,
      `"${snapshot.timestampISO}"`,
      snapshot.totalValueUSD,
      snapshot.performance.totalReturn,
      snapshot.performance.totalReturnPct,
      snapshot.performance.unrealizedPnL,
      snapshot.performance.realizedPnL,
      snapshot.fees.totalFeesUSD,
      snapshot.positions.count,
      snapshot.positions.activePositions,
      snapshot.positions.inRangePositions,
      snapshot.cashBalances.tokenA,
      snapshot.cashBalances.tokenB,
      snapshot.cashBalances.tokenAPrice,
      snapshot.cashBalances.tokenBPrice,
      snapshot.collateralAnalysis.capitalEfficiency,
      snapshot.collateralAnalysis.liquidityUtilization,
      snapshot.collateralAnalysis.impermanentLoss,
      snapshot.collateralAnalysis.impermanentLossPct,
      snapshot.fees.feeYieldAPR,
      snapshot.fees.feeYieldDaily,
      snapshot.investmentOptimization.avgPositionROI,
      snapshot.performance.sharpeRatio,
      snapshot.investmentOptimization.sortino,
      snapshot.performance.maxDrawdown,
      snapshot.investmentOptimization.currentDrawdown,
      snapshot.investmentOptimization.calmarRatio,
      snapshot.riskMetrics.valueAtRisk,
      snapshot.riskMetrics.expectedShortfall,
      snapshot.investmentOptimization.downsideDeviation,
      snapshot.investmentOptimization.upsideCapture,
      snapshot.investmentOptimization.downsideCapture,
      snapshot.investmentOptimization.informationRatio,
      snapshot.investmentOptimization.treynorRatio,
      snapshot.investmentOptimization.jensensAlpha,
      snapshot.riskMetrics.beta,
      snapshot.riskMetrics.correlation,
    ].join(",");

    fs.appendFileSync(this.csvOutputPath, row + "\n", "utf-8");
  }

  /**
=======
>>>>>>> 0e12d74e
   * Clear all snapshots
   */
  public clearSnapshots(): void {
    this.snapshots = [];
    this.lastSnapshotTime = 0;
  }
}<|MERGE_RESOLUTION|>--- conflicted
+++ resolved
@@ -127,13 +127,6 @@
   private readonly outputDir: string;
   private initialValue: number = 0;
 
-<<<<<<< HEAD
-  // CSV streaming
-  private csvOutputPath: string | null = null;
-  private csvHeaderWritten: boolean = false;
-
-=======
->>>>>>> 0e12d74e
   constructor(
     private readonly positionManager: VirtualPositionManager,
     private readonly pool: Pool,
@@ -153,65 +146,6 @@
   }
 
   /**
-<<<<<<< HEAD
-   * Enable CSV streaming (write rows as they're captured instead of buffering in memory)
-   */
-  public enableCsvStreaming(poolId: string): void {
-    const timestamp = Date.now();
-    this.csvOutputPath = path.join(
-      this.outputDir,
-      `vault_${poolId}_${timestamp}.csv`
-    );
-
-    // Write CSV headers
-    const headers = [
-      "Timestamp",
-      "TimestampISO",
-      "TotalValueUSD",
-      "TotalReturn",
-      "TotalReturnPct",
-      "UnrealizedPnL",
-      "RealizedPnL",
-      "TotalFeesUSD",
-      "TotalPositions",
-      "ActivePositions",
-      "InRangePositions",
-      "TokenABalance",
-      "TokenBBalance",
-      "TokenAPrice",
-      "TokenBPrice",
-      "CapitalEfficiency",
-      "LiquidityUtilization",
-      "ImpermanentLoss",
-      "ImpermanentLossPct",
-      "AvgFeeAPR",
-      "DailyReturn",
-      "AvgPositionROI",
-      "Sharpe",
-      "Sortino",
-      "MaxDrawdown",
-      "CurrentDrawdown",
-      "CalmarRatio",
-      "ValueAtRisk",
-      "ExpectedShortfall",
-      "DownsideDeviation",
-      "UpsideCapture",
-      "DownsideCapture",
-      "InformationRatio",
-      "TreynorRatio",
-      "JensensAlpha",
-      "Beta",
-      "Correlation",
-    ].join(",");
-    fs.writeFileSync(this.csvOutputPath, headers + "\n", "utf-8");
-    this.csvHeaderWritten = true;
-
-    console.log(`✅ Vault CSV streaming enabled: ${this.csvOutputPath}`);
-  }
-
-  /**
-=======
->>>>>>> 0e12d74e
    * Initialize tracking with initial values
    */
   public initialize(startTime: number): void {
@@ -326,15 +260,8 @@
         correlation: this.calculateCorrelation(),
       },
     };
-<<<<<<< HEAD
-
-    // If CSV streaming is enabled, write immediately and don't buffer in memory
-    if (this.csvOutputPath && this.csvHeaderWritten) {
-      this.writeVaultCsvRow(snapshot);
-      // Don't buffer in memory to save RAM
-    } else {
-      this.snapshots.push(snapshot);
-    }
+
+    this.snapshots.push(snapshot);
 
     // Enhanced logging with more metrics
     if (isInitial || this.snapshots.length % 10 === 0) {
@@ -472,18 +399,17 @@
 
   /**
    * Enhanced token price calculation
-   * Returns price in Token B terms (quote currency)
    */
   private calculateTokenPrice(token: "A" | "B"): number {
-    // Return price in Token B terms
-    // Token B is the quote currency (e.g., USDC, USDT)
-
-    if (token === "B") {
-      return 1.0; // Token B quoted in itself = 1
+    const currentTick = (this.pool as any).tickCurrent || 0;
+    const basePrice = Math.pow(1.0001, currentTick);
+
+    if (token === "A") {
+      // Token A (e.g., SUI) - dynamic price from pool
+      return basePrice;
     } else {
-      // Token A quoted in Token B
-      const currentTick = (this.pool as any).tickCurrent || 0;
-      return Math.pow(1.0001, currentTick); // Pool price = Token B per Token A
+      // Token B (e.g., USDC) - typically stable
+      return 1.0;
     }
   }
 
@@ -939,613 +865,6 @@
       totalSwapValue += swapAmount;
     }
 
-=======
-
-    this.snapshots.push(snapshot);
-
-    // Enhanced logging with more metrics
-    if (isInitial || this.snapshots.length % 10 === 0) {
-      console.log(`📸 Enhanced Vault Snapshot [${snapshot.timestampISO}]:`);
-      console.log(
-        `   💰 Value: $${totalValue.toFixed(
-          2
-        )} | Return: ${snapshot.performance.totalReturnPct.toFixed(2)}%`
-      );
-      console.log(
-        `   📊 Positions: ${
-          snapshot.positions.count
-        } (${inRangePositions} in-range) | Fees: $${totalFeesUSD.toFixed(2)}`
-      );
-      console.log(
-        `   📈 ROI: ${snapshot.performance.roi.toFixed(
-          2
-        )}% | Sharpe: ${snapshot.performance.sharpeRatio.toFixed(2)}`
-      );
-    }
-  }
-
-  /**
-   * Enhanced total value calculation with proper USD conversion
-   */
-  private calculateTotalValue(): number {
-    const totals = this.positionManager.getTotals();
-    const tokenAPrice = this.calculateTokenPrice("A");
-    const tokenBPrice = this.calculateTokenPrice("B");
-
-    const positionValueA = parseFloat(totals.amountA) * tokenAPrice;
-    const positionValueB = parseFloat(totals.amountB) * tokenBPrice;
-    const cashValueA = parseFloat(totals.cashAmountA) * tokenAPrice;
-    const cashValueB = parseFloat(totals.cashAmountB) * tokenBPrice;
-    const feesOwedA = parseFloat(totals.feesOwed0) * tokenAPrice;
-    const feesOwedB = parseFloat(totals.feesOwed1) * tokenBPrice;
-    const collectedFeesA = parseFloat(totals.collectedFees0) * tokenAPrice;
-    const collectedFeesB = parseFloat(totals.collectedFees1) * tokenBPrice;
-
-    return (
-      positionValueA +
-      positionValueB +
-      cashValueA +
-      cashValueB +
-      feesOwedA +
-      feesOwedB +
-      collectedFeesA +
-      collectedFeesB
-    );
-  }
-
-  /**
-   * Enhanced total liquidity calculation
-   */
-  private calculateTotalLiquidity(): string {
-    // Sum liquidity from all active positions
-    const poolLiquidity = (this.pool as any).liquidity || 0n;
-    return poolLiquidity.toString();
-  }
-
-  /**
-   * Enhanced position counting with detailed analysis
-   */
-  private countActivePositions(): number {
-    // Count positions with liquidity > 0
-    return this.positionManager.getActivePositions().length;
-  }
-
-  private countInRangePositions(): number {
-    // Count positions that are currently in range
-    const currentTick = (this.pool as any).tickCurrent || 0;
-    const allPositions = this.positionManager.getAllPositions();
-
-    return allPositions.filter(
-      (pos) => currentTick >= pos.tickLower && currentTick < pos.tickUpper
-    ).length;
-  }
-
-  private calculateAverageTickWidth(): number {
-    // Calculate average tick width across all positions
-    const allPositions = this.positionManager.getAllPositions();
-
-    if (allPositions.length === 0) return 0;
-
-    const totalTickWidth = allPositions.reduce(
-      (sum, pos) => sum + (pos.tickUpper - pos.tickLower),
-      0
-    );
-
-    return totalTickWidth / allPositions.length;
-  }
-
-  /**
-   * Enhanced total fees USD calculation
-   */
-  private calculateTotalFeesUSD(totals: any): number {
-    const collected0USD =
-      parseFloat(totals.collectedFees0.toString()) *
-      this.calculateTokenPrice("A");
-    const collected1USD =
-      parseFloat(totals.collectedFees1.toString()) *
-      this.calculateTokenPrice("B");
-    const owed0USD =
-      parseFloat(totals.feesOwed0.toString()) * this.calculateTokenPrice("A");
-    const owed1USD =
-      parseFloat(totals.feesOwed1.toString()) * this.calculateTokenPrice("B");
-
-    return collected0USD + collected1USD + owed0USD + owed1USD;
-  }
-
-  /**
-   * Enhanced unrealized PnL calculation
-   */
-  private calculateUnrealizedPnL(): number {
-    const totals = this.positionManager.getTotals();
-    const currentValue =
-      parseFloat(totals.amountA) * this.calculateTokenPrice("A") +
-      parseFloat(totals.amountB) * this.calculateTokenPrice("B");
-    const costBasis = totals.totalCostTokenA + totals.totalCostTokenB;
-    return currentValue - costBasis;
-  }
-
-  /**
-   * Enhanced realized PnL calculation
-   */
-  private calculateRealizedPnL(totals: any): number {
-    const fees0USD =
-      parseFloat(totals.collectedFees0.toString()) *
-      this.calculateTokenPrice("A");
-    const fees1USD =
-      parseFloat(totals.collectedFees1.toString()) *
-      this.calculateTokenPrice("B");
-    return fees0USD + fees1USD;
-  }
-
-  /**
-   * Enhanced token price calculation
-   */
-  private calculateTokenPrice(token: "A" | "B"): number {
-    const currentTick = (this.pool as any).tickCurrent || 0;
-    const basePrice = Math.pow(1.0001, currentTick);
-
-    if (token === "A") {
-      // Token A (e.g., SUI) - dynamic price from pool
-      return basePrice;
-    } else {
-      // Token B (e.g., USDC) - typically stable
-      return 1.0;
-    }
-  }
-
-  /**
-   * Enhanced price ratio and related calculations
-   */
-  private calculatePriceRatio(): number {
-    const priceA = this.calculateTokenPrice("A");
-    const priceB = this.calculateTokenPrice("B");
-    return priceB > 0 ? priceA / priceB : 0;
-  }
-
-  private calculateFeeYieldAPR(
-    totalFeesUSD: number,
-    totalValueUSD: number
-  ): number {
-    if (totalValueUSD === 0 || this.snapshots.length === 0) return 0;
-
-    const firstSnapshot = this.snapshots[0];
-    if (!firstSnapshot) return 0;
-
-    const timeElapsed = Date.now() - firstSnapshot.timestamp;
-    const daysElapsed = timeElapsed / (24 * 60 * 60 * 1000);
-
-    if (daysElapsed === 0) return 0;
-
-    const dailyYield = totalFeesUSD / totalValueUSD / daysElapsed;
-    return dailyYield * 365 * 100; // Convert to APR percentage
-  }
-
-  private calculateFeeYieldDaily(
-    totalFeesUSD: number,
-    totalValueUSD: number
-  ): number {
-    const apr = this.calculateFeeYieldAPR(totalFeesUSD, totalValueUSD);
-    return apr / 365;
-  }
-
-  private calculateROI(totalReturn: number, initialValue: number): number {
-    return initialValue > 0 ? (totalReturn / initialValue) * 100 : 0;
-  }
-
-  private calculateSharpeRatio(): number {
-    if (this.snapshots.length < 2) return 0;
-
-    const returns = this.snapshots
-      .map((snapshot, index) => {
-        if (index === 0) return 0;
-        const prevValue = this.snapshots[index - 1]!.totalValueUSD;
-        return prevValue > 0
-          ? (snapshot.totalValueUSD - prevValue) / prevValue
-          : 0;
-      })
-      .slice(1);
-
-    if (returns.length === 0) return 0;
-
-    const avgReturn =
-      returns.reduce((sum, ret) => sum + ret, 0) / returns.length;
-    const variance =
-      returns.reduce((sum, ret) => sum + Math.pow(ret - avgReturn, 2), 0) /
-      returns.length;
-    const volatility = Math.sqrt(variance);
-
-    const riskFreeRate = 0.03 / 365; // 3% annual risk-free rate, daily
-
-    return volatility > 0 ? (avgReturn - riskFreeRate) / volatility : 0;
-  }
-
-  private calculateMaxDrawdown(): number {
-    if (this.snapshots.length < 2) return 0;
-
-    let maxDrawdown = 0;
-    let peak = this.snapshots[0]!.totalValueUSD;
-
-    for (const snapshot of this.snapshots) {
-      if (snapshot.totalValueUSD > peak) {
-        peak = snapshot.totalValueUSD;
-      }
-
-      const drawdown = (peak - snapshot.totalValueUSD) / peak;
-      if (drawdown > maxDrawdown) {
-        maxDrawdown = drawdown;
-      }
-    }
-
-    return maxDrawdown * 100; // Return as percentage
-  }
-
-  private calculateVolatility(): number {
-    if (this.snapshots.length < 2) return 0;
-
-    const returns = this.snapshots
-      .map((snapshot, index) => {
-        if (index === 0) return 0;
-        const prevValue = this.snapshots[index - 1]!.totalValueUSD;
-        return prevValue > 0
-          ? (snapshot.totalValueUSD - prevValue) / prevValue
-          : 0;
-      })
-      .slice(1);
-
-    if (returns.length === 0) return 0;
-
-    const avgReturn =
-      returns.reduce((sum, ret) => sum + ret, 0) / returns.length;
-    const variance =
-      returns.reduce((sum, ret) => sum + Math.pow(ret - avgReturn, 2), 0) /
-      returns.length;
-
-    return Math.sqrt(variance) * 100; // Return as percentage
-  }
-
-  private calculateAverageCostBasis(totals: any): number {
-    const totalCost = totals.totalCostTokenA + totals.totalCostTokenB;
-    const totalAmount = parseFloat(totals.amountA) + parseFloat(totals.amountB);
-    return totalAmount > 0 ? totalCost / totalAmount : 0;
-  }
-
-  private calculateVolume24h(): number {
-    // Calculate 24h volume - would need historical data
-    return 0; // Placeholder
-  }
-
-  private calculateTVL(): number {
-    const poolLiquidity = Number((this.pool as any).liquidity || 0n);
-    const currentPrice = this.calculateTokenPrice("A");
-    return poolLiquidity * currentPrice; // Simplified TVL calculation
-  }
-
-  private calculatePriceChange24h(): number {
-    // Calculate 24h price change - would need historical price data
-    if (this.snapshots.length < 2) return 0;
-
-    const current = this.snapshots[this.snapshots.length - 1]!;
-    const dayAgo = this.snapshots.find(
-      (s) => current.timestamp - s.timestamp >= 24 * 60 * 60 * 1000
-    );
-
-    if (!dayAgo) return 0;
-
-    const currentPrice = current.priceInfo.tokenAPrice;
-    const pastPrice = dayAgo.priceInfo.tokenAPrice;
-
-    return pastPrice > 0 ? ((currentPrice - pastPrice) / pastPrice) * 100 : 0;
-  }
-
-  private calculateVolatility24h(): number {
-    // Calculate 24h volatility
-    const last24hSnapshots = this.snapshots.filter(
-      (s) => Date.now() - s.timestamp <= 24 * 60 * 60 * 1000
-    );
-
-    if (last24hSnapshots.length < 2) return 0;
-
-    const prices = last24hSnapshots.map((s) => s.priceInfo.tokenAPrice);
-    const avgPrice =
-      prices.reduce((sum, price) => sum + price, 0) / prices.length;
-    const variance =
-      prices.reduce((sum, price) => sum + Math.pow(price - avgPrice, 2), 0) /
-      prices.length;
-
-    return (Math.sqrt(variance) / avgPrice) * 100; // Return as percentage
-  }
-
-  /**
-   * Save snapshots to CSV files
-   */
-  public saveSnapshots(filename?: string): void {
-    const baseFilename = filename
-      ? filename.replace(".json", "")
-      : `vault_snapshots_${Date.now()}`;
-    const csvPath = path.join(this.outputDir, `${baseFilename}.csv`);
-
-    // Save CSV
-    this.saveSnapshotsAsCSV(csvPath);
-    console.log(`📊 Vault snapshots (CSV) saved to: ${csvPath}`);
-  }
-
-  /**
-   * Export snapshots to CSV file
-   */
-  private saveSnapshotsAsCSV(csvPath: string): void {
-    if (this.snapshots.length === 0) return;
-
-    const headers = [
-      "timestamp",
-      "vault_id",
-      "total_value_usd",
-      "available_liquidity",
-      "collateral_token_amount",
-      "token_a_amount",
-      "token_b_amount",
-      "token_a_price",
-      "token_b_price",
-      "token_collateral_price",
-      "total_investment_usd",
-      "total_return_usd",
-      "total_return_percentage",
-      "active_positions_count",
-      "closed_positions_count",
-      "position_total_liquidity",
-      "accumulated_fee_earned",
-      "accumulated_gas_fee",
-      "accumulated_slippage",
-      "event_type",
-      "event_description",
-    ];
-
-    const csvRows = [headers.join(",")];
-
-    for (const snapshot of this.snapshots) {
-      // Calculate derived values to match sample format
-      const vaultId = this.poolId || "unknown";
-      const availableLiquidity =
-        parseFloat(snapshot.cashBalances.tokenA) +
-        parseFloat(snapshot.cashBalances.tokenB);
-      const collateralTokenAmount = parseFloat(snapshot.cashBalances.tokenB); // Assuming token B is collateral
-      const tokenAAmount = parseFloat(snapshot.cashBalances.tokenA);
-      const tokenBAmount = parseFloat(snapshot.cashBalances.tokenB);
-      const tokenCollateralPrice = snapshot.cashBalances.tokenBPrice;
-      const totalInvestmentUSD = 100000; // Initial investment amount
-      const totalReturnUSD = snapshot.performance.totalReturn;
-      const totalReturnPercentage = snapshot.performance.totalReturnPct;
-      const closedPositionsCount = 0; // Would need to track this separately
-      const positionTotalLiquidity = parseFloat(
-        snapshot.positions.totalLiquidity
-      );
-      const accumulatedFeeEarned = snapshot.fees.totalFeesUSD;
-      const accumulatedGasFee = snapshot.costs.totalCostUSD;
-      const accumulatedSlippage = 0; // Would need to track this separately
-      const eventType = "VAULT_UPDATE";
-      const eventDescription = `Regular update - Positions: ${snapshot.positions.count}`;
-
-      const row = [
-        `"${snapshot.timestampISO}"`, // timestamp in ISO format
-        `"${vaultId}"`, // vault_id
-        snapshot.totalValueUSD, // total_value_usd
-        availableLiquidity, // available_liquidity
-        collateralTokenAmount, // collateral_token_amount
-        tokenAAmount, // token_a_amount
-        tokenBAmount, // token_b_amount
-        snapshot.cashBalances.tokenAPrice, // token_a_price
-        snapshot.cashBalances.tokenBPrice, // token_b_price
-        tokenCollateralPrice, // token_collateral_price
-        totalInvestmentUSD, // total_investment_usd
-        totalReturnUSD, // total_return_usd
-        totalReturnPercentage, // total_return_percentage
-        snapshot.positions.activePositions, // active_positions_count
-        closedPositionsCount, // closed_positions_count
-        positionTotalLiquidity, // position_total_liquidity
-        accumulatedFeeEarned, // accumulated_fee_earned
-        accumulatedGasFee, // accumulated_gas_fee
-        accumulatedSlippage, // accumulated_slippage
-        `"${eventType}"`, // event_type
-        `"${eventDescription}"`, // event_description
-      ];
-
-      csvRows.push(row.join(","));
-    }
-
-    fs.writeFileSync(csvPath, csvRows.join("\n"), "utf-8");
-  }
-
-  /**
-   * Generate enhanced summary report with comprehensive metrics
-   */
-  private generateSummary() {
-    if (this.snapshots.length === 0) return null;
-
-    const first = this.snapshots[0]!;
-    const last = this.snapshots[this.snapshots.length - 1]!;
-    const totalReturn = last.totalValueUSD - first.totalValueUSD;
-    const totalReturnPct =
-      first.totalValueUSD > 0 ? (totalReturn / first.totalValueUSD) * 100 : 0;
-
-    return {
-      initialValue: first.totalValueUSD,
-      finalValue: last.totalValueUSD,
-      totalReturn,
-      totalReturnPct,
-      maxValue: Math.max(...this.snapshots.map((s) => s.totalValueUSD)),
-      minValue: Math.min(...this.snapshots.map((s) => s.totalValueUSD)),
-      totalFees: last.fees.totalFeesUSD,
-      totalCosts: last.costs.totalCostUSD,
-      avgPositions:
-        this.snapshots.reduce((sum, s) => sum + s.positions.count, 0) /
-        this.snapshots.length,
-      avgInRangePositions:
-        this.snapshots.reduce(
-          (sum, s) => sum + s.positions.inRangePositions,
-          0
-        ) / this.snapshots.length,
-      avgInRangePercentage:
-        this.snapshots.reduce(
-          (sum, s) =>
-            sum +
-            (s.positions.count > 0
-              ? (s.positions.inRangePositions / s.positions.count) * 100
-              : 0),
-          0
-        ) / this.snapshots.length,
-      performance: {
-        roi: last.performance.roi,
-        sharpeRatio: last.performance.sharpeRatio,
-        maxDrawdown: last.performance.maxDrawdown,
-        volatility: last.performance.volatility,
-        feeYieldAPR: last.fees.feeYieldAPR,
-        avgUnrealizedPnLPct:
-          this.snapshots.reduce(
-            (sum, s) => sum + s.performance.unrealizedPnLPct,
-            0
-          ) / this.snapshots.length,
-        avgRealizedPnLPct:
-          this.snapshots.reduce(
-            (sum, s) => sum + s.performance.realizedPnLPct,
-            0
-          ) / this.snapshots.length,
-      },
-      riskMetrics: {
-        valueAtRisk: last.riskMetrics.valueAtRisk,
-        expectedShortfall: last.riskMetrics.expectedShortfall,
-        beta: last.riskMetrics.beta,
-        correlation: last.riskMetrics.correlation,
-      },
-      optimization: {
-        totalSwapOpportunities: this.snapshots.filter(
-          (s) => s.investmentOptimization?.optimalSwaps.length
-        ).length,
-        avgSwapEfficiency: this.calculateAverageSwapEfficiency(),
-        collateralProtectionRate: this.calculateCollateralProtectionRate(),
-      },
-      duration: {
-        start: first.timestampISO,
-        end: last.timestampISO,
-        durationMs: last.timestamp - first.timestamp,
-        durationDays:
-          (last.timestamp - first.timestamp) / (24 * 60 * 60 * 1000),
-      },
-    };
-  }
-
-  private calculateAverageSwapEfficiency(): number {
-    const swapSnapshots = this.snapshots.filter(
-      (s) => s.investmentOptimization?.swapEfficiency
-    );
-    if (swapSnapshots.length === 0) return 0;
-
-    return (
-      swapSnapshots.reduce(
-        (sum, s) => sum + s.investmentOptimization!.swapEfficiency,
-        0
-      ) / swapSnapshots.length
-    );
-  }
-
-  private calculateCollateralProtectionRate(): number {
-    const collateralSnapshots = this.snapshots.filter(
-      (s) => s.collateralAnalysis?.isRequirementMet
-    );
-    return this.snapshots.length > 0
-      ? (collateralSnapshots.length / this.snapshots.length) * 100
-      : 0;
-  }
-
-  /**
-   * Get all snapshots
-   */
-  public getSnapshots(): VaultSnapshot[] {
-    return [...this.snapshots];
-  }
-
-  /**
-   * Get last snapshot
-   */
-  public getLatestSnapshot(): VaultSnapshot | null {
-    return this.snapshots.length > 0
-      ? this.snapshots[this.snapshots.length - 1]!
-      : null;
-  }
-
-  /**
-   * Analyze collateral requirements (inspired by Python vault calculator)
-   */
-  private analyzeCollateral(totals: any): CollateralAnalysis {
-    // This would need actual collateral token and pending redemptions data
-    // For now, provide a basic analysis structure
-    const collateralToken = "USDC"; // Placeholder
-    const pendingRedemptions = 0; // Would come from vault data
-    const collateralAmount = parseFloat(totals.cashAmountB); // Assuming token B is collateral
-    const collateralPrice = this.calculateTokenPrice("B");
-    const collateralValueUSD = collateralAmount * collateralPrice;
-    const pendingRedemptionsUSD = pendingRedemptions * collateralPrice;
-    const deficit = Math.max(0, pendingRedemptionsUSD - collateralValueUSD);
-    const surplus = Math.max(0, collateralValueUSD - pendingRedemptionsUSD);
-
-    return {
-      collateralToken,
-      pendingRedemptions,
-      collateralAmount,
-      collateralValueUSD,
-      pendingRedemptionsUSD,
-      isRequirementMet: collateralValueUSD >= pendingRedemptionsUSD,
-      deficit,
-      surplus,
-    };
-  }
-
-  /**
-   * Optimize investment allocation (inspired by Python vault calculator)
-   */
-  private optimizeInvestment(totals: any): InvestmentOptimization {
-    const totalValue = this.calculateTotalValue();
-    const investmentRatio = 0.5; // 50/50 split
-    const investmentUSD = totalValue * 0.8; // Use 80% for investment, 20% for collateral
-    const targetTokenAValue = investmentUSD * investmentRatio;
-    const targetTokenBValue = investmentUSD * (1 - investmentRatio);
-
-    const currentTokenAValue =
-      parseFloat(totals.amountA) * this.calculateTokenPrice("A");
-    const currentTokenBValue =
-      parseFloat(totals.amountB) * this.calculateTokenPrice("B");
-
-    const swaps: SwapPlan[] = [];
-    let totalSwapValue = 0;
-
-    // Generate optimal swap plans
-    if (currentTokenAValue < targetTokenAValue) {
-      const swapAmount = targetTokenAValue - currentTokenAValue;
-      swaps.push({
-        fromToken: "tokenB",
-        toToken: "tokenA",
-        swapValueUSD: swapAmount,
-        swapAmountFrom: swapAmount,
-        swapAmountTo: swapAmount / this.calculateTokenPrice("A"),
-        reason: "Rebalance to target allocation",
-        routingType: "optimal",
-        efficiency: 0.95,
-      });
-      totalSwapValue += swapAmount;
-    } else if (currentTokenBValue < targetTokenBValue) {
-      const swapAmount = targetTokenBValue - currentTokenBValue;
-      swaps.push({
-        fromToken: "tokenA",
-        toToken: "tokenB",
-        swapValueUSD: swapAmount,
-        swapAmountFrom: swapAmount / this.calculateTokenPrice("A"),
-        swapAmountTo: swapAmount,
-        reason: "Rebalance to target allocation",
-        routingType: "optimal",
-        efficiency: 0.95,
-      });
-      totalSwapValue += swapAmount;
-    }
-
->>>>>>> 0e12d74e
     const swapEfficiency =
       swaps.length > 0
         ? swaps.reduce((sum, swap) => sum + swap.efficiency, 0) / swaps.length
@@ -1618,58 +937,6 @@
   }
 
   /**
-<<<<<<< HEAD
-   * Write a single vault snapshot row to CSV (for streaming)
-   */
-  private writeVaultCsvRow(snapshot: VaultSnapshot): void {
-    if (!this.csvOutputPath) return;
-
-    const row = [
-      snapshot.timestamp,
-      `"${snapshot.timestampISO}"`,
-      snapshot.totalValueUSD,
-      snapshot.performance.totalReturn,
-      snapshot.performance.totalReturnPct,
-      snapshot.performance.unrealizedPnL,
-      snapshot.performance.realizedPnL,
-      snapshot.fees.totalFeesUSD,
-      snapshot.positions.count,
-      snapshot.positions.activePositions,
-      snapshot.positions.inRangePositions,
-      snapshot.cashBalances.tokenA,
-      snapshot.cashBalances.tokenB,
-      snapshot.cashBalances.tokenAPrice,
-      snapshot.cashBalances.tokenBPrice,
-      snapshot.collateralAnalysis.capitalEfficiency,
-      snapshot.collateralAnalysis.liquidityUtilization,
-      snapshot.collateralAnalysis.impermanentLoss,
-      snapshot.collateralAnalysis.impermanentLossPct,
-      snapshot.fees.feeYieldAPR,
-      snapshot.fees.feeYieldDaily,
-      snapshot.investmentOptimization.avgPositionROI,
-      snapshot.performance.sharpeRatio,
-      snapshot.investmentOptimization.sortino,
-      snapshot.performance.maxDrawdown,
-      snapshot.investmentOptimization.currentDrawdown,
-      snapshot.investmentOptimization.calmarRatio,
-      snapshot.riskMetrics.valueAtRisk,
-      snapshot.riskMetrics.expectedShortfall,
-      snapshot.investmentOptimization.downsideDeviation,
-      snapshot.investmentOptimization.upsideCapture,
-      snapshot.investmentOptimization.downsideCapture,
-      snapshot.investmentOptimization.informationRatio,
-      snapshot.investmentOptimization.treynorRatio,
-      snapshot.investmentOptimization.jensensAlpha,
-      snapshot.riskMetrics.beta,
-      snapshot.riskMetrics.correlation,
-    ].join(",");
-
-    fs.appendFileSync(this.csvOutputPath, row + "\n", "utf-8");
-  }
-
-  /**
-=======
->>>>>>> 0e12d74e
    * Clear all snapshots
    */
   public clearSnapshots(): void {
