export type VirtualPosition = {
  id: string;
  tickLower: number;
  tickUpper: number;
  liquidity: bigint;
  amountA: bigint;
  amountB: bigint;
  feeGrowthInside0LastX64: bigint;
  feeGrowthInside1LastX64: bigint;
  tokensOwed0: bigint;
  tokensOwed1: bigint;
  createdAt: number;
};

export type VirtualPositionSimulateAction = "add" | "remove" | "collect";

export type ActionCost = {
  tokenA?: number;
  tokenB?: number;
  description?: string;
};

export interface PoolPositionContext {
  readonly tickCurrent: number;
  readonly price: number;
  readonly liquidity: bigint;
  readonly sqrtPriceX64: bigint;
  readonly ticks: Map<
    number,
    {
      liquidityNet: bigint;
      liquidityGross: bigint;
      feeGrowthOutside0X64: bigint;
      feeGrowthOutside1X64: bigint;
    }
  >;
  tickToSqrtPrice(tick: number): bigint;
  sqrtPriceToTick(sqrtPrice: bigint): number;
  calculateFeeGrowthInside(
    tickLower: number,
    tickUpper: number,
    tokenIndex: 0 | 1
  ): bigint;
  calculateLiquidityAmount(
    tickLower: number,
    tickUpper: number,
    amountA: bigint,
    amountB: bigint
  ): bigint;
  estimateAmountOut(
    amountIn: bigint,
    zeroForOne: boolean
  ): { amountOut: bigint; feeAmount: bigint; priceImpact: number };
}

export class VirtualPositionManager {
  private positions = new Map<string, VirtualPosition>();
  private initialAmountA = 0n;
  private initialAmountB = 0n;
  private cashAmountA = 0n;
  private cashAmountB = 0n;
  private totalFeesCollected0 = 0n;
  private totalFeesCollected1 = 0n;
  private totalCostTokenA = 0;
  private totalCostTokenB = 0;

  // Virtual-only ticks (doesn't modify pool state)
  private virtualTicks = new Map<
    number,
    {
      liquidityNet: bigint;
      liquidityGross: bigint;
      feeGrowthOutside0X64: bigint;
      feeGrowthOutside1X64: bigint;
    }
  >();

  private static readonly Q64 = 1n << 64n;

  constructor(private readonly pool: PoolPositionContext) {}

  setInitialBalances(amountA: bigint, amountB: bigint): void {
    this.initialAmountA = amountA;
    this.initialAmountB = amountB;
    this.cashAmountA = amountA;
    this.cashAmountB = amountB;
  }

  /**
   * Get tick data without modifying pool state
   * Checks pool ticks first (real data), then virtual ticks (simulated data)
   */
  private getTickData(tick: number):
    | {
        liquidityNet: bigint;
        liquidityGross: bigint;
        feeGrowthOutside0X64: bigint;
        feeGrowthOutside1X64: bigint;
      }
    | undefined {
    // First check if the pool has this tick (from real on-chain events)
    const poolTick = this.pool.ticks.get(tick);
    if (poolTick) {
      return poolTick;
    }
    // Otherwise check our virtual ticks
    return this.virtualTicks.get(tick);
  }

  /**
   * Calculate fee growth inside a position range
   * Works with both pool ticks and virtual ticks without modifying pool state
   */
  private calculateFeeGrowthInside(
    tickLower: number,
    tickUpper: number,
    tokenIndex: 0 | 1
  ): bigint {
    // Try pool's calculation first (it will handle ticks that exist in the pool)
    const poolResult = this.pool.calculateFeeGrowthInside(
      tickLower,
      tickUpper,
      tokenIndex
    );

    // If pool returned a value (ticks exist), use it
    if (poolResult !== 0n) {
      return poolResult;
    }

    // Otherwise, calculate using virtual ticks and global fee growth
    const tickLowerData = this.getTickData(tickLower);
    const tickUpperData = this.getTickData(tickUpper);

    if (!tickLowerData || !tickUpperData) {
      // If no tick data at all, assume all global fees apply
      const globalFeeGrowth =
        tokenIndex === 0
          ? (this.pool as any).feeGrowthGlobal0X64
          : (this.pool as any).feeGrowthGlobal1X64;
      return globalFeeGrowth || 0n;
    }

    const globalFeeGrowth =
      tokenIndex === 0
        ? (this.pool as any).feeGrowthGlobal0X64 || 0n
        : (this.pool as any).feeGrowthGlobal1X64 || 0n;

    const feeGrowthOutsideLower =
      tokenIndex === 0
        ? tickLowerData.feeGrowthOutside0X64
        : tickLowerData.feeGrowthOutside1X64;
    const feeGrowthOutsideUpper =
      tokenIndex === 0
        ? tickUpperData.feeGrowthOutside0X64
        : tickUpperData.feeGrowthOutside1X64;

    // Calculate fee growth inside the range
    let feeGrowthInside: bigint;
    if (this.pool.tickCurrent < tickLower) {
      feeGrowthInside = feeGrowthOutsideLower - feeGrowthOutsideUpper;
    } else if (this.pool.tickCurrent >= tickUpper) {
      feeGrowthInside = feeGrowthOutsideUpper - feeGrowthOutsideLower;
    } else {
      feeGrowthInside =
        globalFeeGrowth - feeGrowthOutsideLower - feeGrowthOutsideUpper;
    }

    return feeGrowthInside;
  }

  /**
   * Dry-run helpers -----------------------------------------------------------------
   */

  estimateCreatePosition(
    tickLower: number,
    tickUpper: number,
    amountA: bigint,
    amountB: bigint
  ): {
    liquidity: bigint;
    requiredAmountA: bigint;
    requiredAmountB: bigint;
    unusedAmountA: bigint;
    unusedAmountB: bigint;
  } {
    const funding = this.computePositionFunding(
      tickLower,
      tickUpper,
      amountA,
      amountB
    );

    return {
      liquidity: funding.liquidity,
      requiredAmountA: funding.usedA,
      requiredAmountB: funding.usedB,
      unusedAmountA: funding.refundA,
      unusedAmountB: funding.refundB,
    };
  }

  estimatePositionValue(positionId: string) {
    return this.getPositionValue(positionId);
  }

  estimateAddToPosition(positionId: string, amountA: bigint, amountB: bigint) {
    const position = this.positions.get(positionId);
    if (!position) return null;

    const nextAmountA = position.amountA + amountA;
    const nextAmountB = position.amountB + amountB;
    const nextLiquidity = this.calculateVirtualLiquidity(
      position.tickLower,
      position.tickUpper,
      nextAmountA,
      nextAmountB
    );

    return {
      amountA: nextAmountA,
      amountB: nextAmountB,
      liquidity: nextLiquidity,
    };
  }

  estimateRemoveFromPosition(
    positionId: string,
    amountA: bigint,
    amountB: bigint
  ) {
    const position = this.positions.get(positionId);
    if (!position) return null;

    if (amountA > position.amountA || amountB > position.amountB) {
      return null;
    }

    const nextAmountA = position.amountA - amountA;
    const nextAmountB = position.amountB - amountB;
    const nextLiquidity = this.calculateVirtualLiquidity(
      position.tickLower,
      position.tickUpper,
      nextAmountA,
      nextAmountB
    );

    return {
      amountA: nextAmountA,
      amountB: nextAmountB,
      liquidity: nextLiquidity,
    };
  }

  estimateCollectableFees(positionId: string) {
    return this.calculatePositionFees(positionId);
  }

  openPosition(
    tickLower: number,
    tickUpper: number,
    amountA: bigint,
    amountB: bigint,
    actionCost?: ActionCost
  ): {
    positionId: string;
    liquidity: bigint;
    usedTokenA: bigint;
    usedTokenB: bigint;
    returnTokenA: bigint;
    returnTokenB: bigint;
    slippage: number;
    gasFee: bigint;
  } {
    if (amountA < 0n || amountB < 0n) {
      throw new Error("Amounts must be non-negative");
    }

    const funding = this.computePositionFunding(
      tickLower,
      tickUpper,
      amountA,
      amountB
    );

    const { liquidity, usedA, usedB, refundA, refundB } = funding;

    if (usedA > this.cashAmountA || usedB > this.cashAmountB) {
      throw new Error("Insufficient available balances to open position");
    }

    if (liquidity <= 0n && (usedA > 0n || usedB > 0n)) {
      throw new Error("Unable to derive liquidity from provided amounts");
    }

    const positionId = this.createPosition(tickLower, tickUpper, usedA, usedB);

    this.applyActionCost(actionCost);

    return {
      positionId,
      liquidity,
      usedTokenA: usedA,
      usedTokenB: usedB,
      returnTokenA: refundA,
      returnTokenB: refundB,
      slippage: 0,
      gasFee: 0n,
    };
  }

  addLiquidityWithSwap(
    tickLower: number,
    tickUpper: number,
    maxAmountA: bigint,
    maxAmountB: bigint,
    maxSlippageBps: number,
    actionCost?: ActionCost
  ): {
    positionId: string;
    liquidity: bigint;
    usedTokenA: bigint;
    usedTokenB: bigint;
    returnTokenA: bigint;
    returnTokenB: bigint;
    swappedFromTokenA: bigint;
    swappedFromTokenB: bigint;
    swappedToTokenA: bigint;
    swappedToTokenB: bigint;
    remainingTokenA: bigint;
    remainingTokenB: bigint;
    slippageHit: boolean;
  } {
    const snapshotCashA = this.cashAmountA;
    const snapshotCashB = this.cashAmountB;
    try {
      if (maxAmountA < 0n || maxAmountB < 0n) {
        throw new Error("Amounts must be non-negative");
      }

      if (maxSlippageBps < 0) {
        throw new Error("maxSlippageBps must be >= 0");
      }

      if (this.cashAmountA <= 0n && this.cashAmountB <= 0n) {
        throw new Error("No available balances to add liquidity");
      }

      const availableA =
        maxAmountA <= this.cashAmountA ? maxAmountA : this.cashAmountA;
      const availableB =
        maxAmountB <= this.cashAmountB ? maxAmountB : this.cashAmountB;

      if (availableA <= 0n && availableB <= 0n) {
        throw new Error("Provided limits are zero");
      }

      let workingA = availableA;
      let workingB = availableB;
      let swappedFromA = 0n;
      let swappedFromB = 0n;
      let swappedToA = 0n;
      let swappedToB = 0n;
      let slippageHit = false;

      const sqrtLower = this.pool.tickToSqrtPrice(tickLower);
      const sqrtUpper = this.pool.tickToSqrtPrice(tickUpper);
      const sqrtCurrent = this.pool.sqrtPriceX64;

      const inRange =
        this.pool.tickCurrent >= tickLower && this.pool.tickCurrent < tickUpper;

      const trySwap = (
        amountNeeded: bigint,
        maxAvailable: bigint,
        zeroForOne: boolean
      ) => {
        if (maxAvailable <= 0n) return { usedIn: 0n, out: 0n, hit: false };

        const result = this.findSwapAmount(
          amountNeeded,
          maxAvailable,
          zeroForOne,
          maxSlippageBps
        );

        if (!result) {
          slippageHit = slippageHit || amountNeeded > 0n;
          return { usedIn: 0n, out: 0n, hit: amountNeeded > 0n };
        }

        if (result.amountIn <= 0n || result.amountOut <= 0n) {
          slippageHit = slippageHit || amountNeeded > 0n;
          return { usedIn: 0n, out: 0n, hit: amountNeeded > 0n };
        }

        if (result.slippageExceeded) {
          slippageHit = true;
        }

        if (zeroForOne) {
          // swapping token0 -> token1 (A -> B)
          this.cashAmountA -= result.amountIn;
          this.cashAmountB += result.amountOut;
          swappedFromA += result.amountIn;
          swappedToB += result.amountOut;
          workingA -= result.amountIn;
          workingB += result.amountOut;
        } else {
          // swapping token1 -> token0 (B -> A)
          this.cashAmountB -= result.amountIn;
          this.cashAmountA += result.amountOut;
          swappedFromB += result.amountIn;
          swappedToA += result.amountOut;
          workingB -= result.amountIn;
          workingA += result.amountOut;
        }

        return {
          usedIn: result.amountIn,
          out: result.amountOut,
          hit: !!result.slippageExceeded,
        };
      };

      if (workingA === 0n && workingB > 0n) {
        const swapBudget = workingB / 2n;
        if (swapBudget > 0n) {
          trySwap(0n, swapBudget, false);
        }
      } else if (workingB === 0n && workingA > 0n) {
        const swapBudget = workingA / 2n;
        if (swapBudget > 0n) {
          trySwap(0n, swapBudget, true);
        }
      }

      const initialFunding = this.computePositionFunding(
        tickLower,
        tickUpper,
        workingA,
        workingB
      );

      const updateFundingAfterSwap = () =>
        this.computePositionFunding(tickLower, tickUpper, workingA, workingB);

      let funding = initialFunding;

      if (funding.liquidity <= 0n) {
        if (this.pool.tickCurrent < tickLower && workingB > 0n) {
          const swapResult = trySwap(0n, workingB, false);
          if (swapResult.usedIn > 0n) {
            funding = updateFundingAfterSwap();
          }
        } else if (this.pool.tickCurrent >= tickUpper && workingA > 0n) {
          const swapResult = trySwap(0n, workingA, true);
          if (swapResult.usedIn > 0n) {
            funding = updateFundingAfterSwap();
          }
        }
      }

      if (funding.liquidity > 0n) {
        const extraA = workingA - funding.usedA;
        const extraB = workingB - funding.usedB;

        if (extraB > 0n) {
          if (inRange) {
            const liquidityUsingAllB = this.liquidityForAmount1(
              workingB,
              sqrtLower,
              sqrtCurrent
            );
            const neededAForAllB = this.amount0ForLiquidity(
              liquidityUsingAllB,
              sqrtCurrent,
              sqrtUpper
            );
            if (neededAForAllB > workingA) {
              const additionalA = neededAForAllB - workingA;
              const swapResult = trySwap(additionalA, extraB, false);
              if (swapResult.usedIn > 0n) {
                funding = updateFundingAfterSwap();
              }
            }
          } else if (this.pool.tickCurrent < tickLower) {
            const swapResult = trySwap(0n, extraB, false);
            if (swapResult.usedIn > 0n) {
              funding = updateFundingAfterSwap();
            }
          }
        }

        const updatedExtraA = workingA - funding.usedA;
        if (updatedExtraA > 0n) {
          if (inRange) {
            const liquidityUsingAllA = this.liquidityForAmount0(
              workingA,
              sqrtCurrent,
              sqrtUpper
            );
            const neededBForAllA = this.amount1ForLiquidity(
              liquidityUsingAllA,
              sqrtLower,
              sqrtCurrent
            );
            if (neededBForAllA > workingB) {
              const additionalB = neededBForAllA - workingB;
              const swapResult = trySwap(additionalB, updatedExtraA, true);
              if (swapResult.usedIn > 0n) {
                funding = updateFundingAfterSwap();
              }
            }
          } else if (this.pool.tickCurrent >= tickUpper) {
            const swapResult = trySwap(0n, updatedExtraA, true);
            if (swapResult.usedIn > 0n) {
              funding = updateFundingAfterSwap();
            }
          }
        }
      }

      if (funding.liquidity <= 0n) {
        throw new Error("Unable to derive liquidity from provided amounts");
      }

      if (
        funding.usedA > this.cashAmountA ||
        funding.usedB > this.cashAmountB
      ) {
        throw new Error("Insufficient balances after swaps to open position");
      }

      const positionId = this.createPosition(
        tickLower,
        tickUpper,
        funding.usedA,
        funding.usedB
      );

      return {
        positionId,
        liquidity: funding.liquidity,
        usedTokenA: funding.usedA,
        usedTokenB: funding.usedB,
        returnTokenA: funding.refundA,
        returnTokenB: funding.refundB,
        swappedFromTokenA: swappedFromA,
        swappedFromTokenB: swappedFromB,
        swappedToTokenA: swappedToA,
        swappedToTokenB: swappedToB,
        remainingTokenA: this.cashAmountA,
        remainingTokenB: this.cashAmountB,
        slippageHit,
      };
    } catch (error) {
      this.cashAmountA = snapshotCashA;
      this.cashAmountB = snapshotCashB;
      throw error;
    }
  }

  estimateMaxSwapWithSlippage(
    positionId: string,
    zeroForOne: boolean,
    slippageBps: number,
    precision: number = 20
  ) {
    const position = this.positions.get(positionId);
    if (!position) {
      return {
        amountIn: 0n,
        amountOut: 0n,
        priceImpact: 0,
        slippageHit: false,
      };
    }

    const available = zeroForOne ? position.amountA : position.amountB;
    if (available <= 0n) {
      return {
        amountIn: 0n,
        amountOut: 0n,
        priceImpact: 0,
        slippageHit: false,
      };
    }

    const targetImpact = slippageBps / 100; // convert bps → percent
    let low = 0n;
    let high = available;
    let bestIn = 0n;
    let bestOut = 0n;
    let bestImpact = 0;

    for (let i = 0; i < precision && low <= high; i++) {
      const mid = (low + high) / 2n;
      if (mid === 0n) {
        low = mid + 1n;
        continue;
      }

      const { amountOut, priceImpact } = this.pool.estimateAmountOut(
        mid,
        zeroForOne
      );

      if (priceImpact <= targetImpact) {
        bestIn = mid;
        bestOut = amountOut;
        bestImpact = priceImpact;
        low = mid + 1n;
      } else {
        high = mid - 1n;
      }
    }

    return {
      amountIn: bestIn,
      amountOut: bestOut,
      priceImpact: bestImpact,
      slippageHit: bestImpact >= targetImpact,
    };
  }

  createPosition(
    tickLower: number,
    tickUpper: number,
    amountA: bigint,
    amountB: bigint,
    positionId?: string
  ): string {
    const id =
      positionId ||
      `pos_${Date.now()}_${Math.random().toString(36).slice(2, 11)}`;

    // Check if we have enough balance
    if (amountA > this.cashAmountA || amountB > this.cashAmountB) {
      throw new Error(
        `Insufficient balance: need ${amountA} tokenA, ${amountB} tokenB, have ${this.cashAmountA} tokenA, ${this.cashAmountB} tokenB`
      );
    }

    const liquidity = this.calculateVirtualLiquidity(
      tickLower,
      tickUpper,
      amountA,
      amountB
    );

    // Ensure tick data exists for the position range
    // Initialize virtual tick data (doesn't modify pool state)
    // Only create virtual ticks if they don't exist in the pool
    if (!this.pool.ticks.has(tickLower) && !this.virtualTicks.has(tickLower)) {
      this.virtualTicks.set(tickLower, {
        liquidityNet: 0n,
        liquidityGross: 0n,
        feeGrowthOutside0X64: 0n,
        feeGrowthOutside1X64: 0n,
      });
    }
    if (!this.pool.ticks.has(tickUpper) && !this.virtualTicks.has(tickUpper)) {
      this.virtualTicks.set(tickUpper, {
        liquidityNet: 0n,
        liquidityGross: 0n,
        feeGrowthOutside0X64: 0n,
        feeGrowthOutside1X64: 0n,
      });
    }

    const feeGrowthInside0 = this.calculateFeeGrowthInside(
      tickLower,
      tickUpper,
      0
    );
    const feeGrowthInside1 = this.calculateFeeGrowthInside(
      tickLower,
      tickUpper,
      1
    );

    const position: VirtualPosition = {
      id,
      tickLower,
      tickUpper,
      liquidity,
      amountA,
      amountB,
      feeGrowthInside0LastX64: feeGrowthInside0,
      feeGrowthInside1LastX64: feeGrowthInside1,
      tokensOwed0: 0n,
      tokensOwed1: 0n,
      createdAt: Date.now(),
    };

    // Deduct the amounts from initial balance
    this.cashAmountA -= amountA;
    this.cashAmountB -= amountB;

    this.positions.set(id, position);
    return id;
  }

  updatePosition(
    positionId: string,
    amountADelta: bigint,
    amountBDelta: bigint
  ): boolean {
    const position = this.positions.get(positionId);
    if (!position) return false;

    position.amountA += amountADelta;
    position.amountB += amountBDelta;
    if (position.amountA < 0n || position.amountB < 0n) {
      position.amountA -= amountADelta;
      position.amountB -= amountBDelta;
      return false;
    }
    position.liquidity = this.calculateVirtualLiquidity(
      position.tickLower,
      position.tickUpper,
      position.amountA,
      position.amountB
    );
    return true;
  }

  removePosition(positionId: string, actionCost?: ActionCost): boolean {
    const position = this.positions.get(positionId);
    if (!position) {
      return false;
    }

    // Snapshot fees before closing the position
    this.updatePositionFees(positionId);

    const tokensOwed0 = position.tokensOwed0;
    const tokensOwed1 = position.tokensOwed1;

    // Return principal and accrued fees to cash balances
    this.cashAmountA += position.amountA + tokensOwed0;
    this.cashAmountB += position.amountB + tokensOwed1;
    this.totalFeesCollected0 += tokensOwed0;
    this.totalFeesCollected1 += tokensOwed1;

    this.applyActionCost(actionCost);

    return this.positions.delete(positionId);
  }

  getPosition(positionId: string): VirtualPosition | undefined {
    return this.positions.get(positionId);
  }

  calculatePositionFees(positionId: string): { fee0: bigint; fee1: bigint } {
    const position = this.positions.get(positionId);
    if (!position) return { fee0: 0n, fee1: 0n };

    const feeGrowthInside0 = this.calculateFeeGrowthInside(
      position.tickLower,
      position.tickUpper,
      0
    );
    const feeGrowthInside1 = this.calculateFeeGrowthInside(
      position.tickLower,
      position.tickUpper,
      1
    );

    const feeGrowthDelta0 = feeGrowthInside0 - position.feeGrowthInside0LastX64;
    const feeGrowthDelta1 = feeGrowthInside1 - position.feeGrowthInside1LastX64;

    const fee0 =
      feeGrowthDelta0 <= 0n
        ? 0n
        : (position.liquidity * feeGrowthDelta0) / 2n ** 64n;
    const fee1 =
      feeGrowthDelta1 <= 0n
        ? 0n
        : (position.liquidity * feeGrowthDelta1) / 2n ** 64n;

    return {
      fee0: position.tokensOwed0 + fee0,
      fee1: position.tokensOwed1 + fee1,
    };
  }

  updatePositionFees(positionId: string): boolean {
    const position = this.positions.get(positionId);
    if (!position) return false;

    const fees = this.calculatePositionFees(positionId);
    position.tokensOwed0 = fees.fee0;
    position.tokensOwed1 = fees.fee1;

    position.feeGrowthInside0LastX64 = this.calculateFeeGrowthInside(
      position.tickLower,
      position.tickUpper,
      0
    );
    position.feeGrowthInside1LastX64 = this.calculateFeeGrowthInside(
      position.tickLower,
      position.tickUpper,
      1
    );

    return true;
  }

  updateAllPositionFees(): void {
    for (const id of this.positions.keys()) {
      this.updatePositionFees(id);
    }
  }

  getPositionValue(positionId: string): {
    totalValue: bigint;
    valueA: bigint;
    valueB: bigint;
    fees: { fee0: bigint; fee1: bigint };
  } {
    const position = this.positions.get(positionId);
    if (!position) {
      return {
        totalValue: 0n,
        valueA: 0n,
        valueB: 0n,
        fees: { fee0: 0n, fee1: 0n },
      };
    }

    const fees = this.calculatePositionFees(positionId);
    const valueA = position.amountA;
    const valueB = position.amountB;
    const totalValue = valueA + valueB;

    return { totalValue, valueA, valueB, fees };
  }

  simulatePositionAction(
    action: VirtualPositionSimulateAction,
    positionId: string,
    amountA?: bigint,
    amountB?: bigint
  ): {
    success: boolean;
    newAmountA?: bigint;
    newAmountB?: bigint;
    feesCollected?: { fee0: bigint; fee1: bigint };
    message?: string;
  } {
    const position = this.positions.get(positionId);
    if (!position) {
      return { success: false, message: "Position not found" };
    }

    switch (action) {
      case "add":
        if (amountA === undefined || amountB === undefined) {
          return {
            success: false,
            message: "Amount A and B required for add action",
          };
        }
        position.amountA += amountA;
        position.amountB += amountB;
        position.liquidity = this.calculateVirtualLiquidity(
          position.tickLower,
          position.tickUpper,
          position.amountA,
          position.amountB
        );
        return {
          success: true,
          newAmountA: position.amountA,
          newAmountB: position.amountB,
        };

      case "remove":
        if (amountA === undefined || amountB === undefined) {
          return {
            success: false,
            message: "Amount A and B required for remove action",
          };
        }
        if (amountA > position.amountA || amountB > position.amountB) {
          return { success: false, message: "Insufficient position balance" };
        }
        position.amountA -= amountA;
        position.amountB -= amountB;
        position.liquidity = this.calculateVirtualLiquidity(
          position.tickLower,
          position.tickUpper,
          position.amountA,
          position.amountB
        );
        return {
          success: true,
          newAmountA: position.amountA,
          newAmountB: position.amountB,
        };

      case "collect":
        const fees = this.calculatePositionFees(positionId);
        position.tokensOwed0 = 0n;
        position.tokensOwed1 = 0n;
        return { success: true, feesCollected: fees };

      default:
        return { success: false, message: "Invalid action" };
    }
  }

  // ===== BULK OPERATIONS FOR MULTIPLE POSITIONS =====

  /**
   * Create multiple positions in a single operation
   */
  createMultiplePositions(
    positionData: Array<{
      tickLower: number;
      tickUpper: number;
      amountA: bigint;
      amountB: bigint;
      positionId?: string;
    }>
  ): string[] {
    const createdIds: string[] = [];

    for (const data of positionData) {
      const id = this.createPosition(
        data.tickLower,
        data.tickUpper,
        data.amountA,
        data.amountB,
        data.positionId
      );
      createdIds.push(id);
    }

    return createdIds;
  }

  /**
   * Update multiple positions in a single operation
   */
  updateMultiplePositions(
    updates: Array<{
      positionId: string;
      amountADelta: bigint;
      amountBDelta: bigint;
    }>
  ): { success: boolean; failedIds: string[] } {
    const failedIds: string[] = [];

    for (const update of updates) {
      const success = this.updatePosition(
        update.positionId,
        update.amountADelta,
        update.amountBDelta
      );
      if (!success) {
        failedIds.push(update.positionId);
      }
    }

    return {
      success: failedIds.length === 0,
      failedIds,
    };
  }

  /**
   * Remove multiple positions in a single operation
   */
  removeMultiplePositions(positionIds: string[]): {
    success: boolean;
    removedIds: string[];
    failedIds: string[];
  } {
    const removedIds: string[] = [];
    const failedIds: string[] = [];

    for (const id of positionIds) {
      const success = this.removePosition(id);
      if (success) {
        removedIds.push(id);
      } else {
        failedIds.push(id);
      }
    }

    return {
      success: failedIds.length === 0,
      removedIds,
      failedIds,
    };
  }

  /**
   * Collect fees from multiple positions
   */
  collectMultipleFees(positionIds: string[]): {
    totalFees: { fee0: bigint; fee1: bigint };
    collectedFees: Map<string, { fee0: bigint; fee1: bigint }>;
    failedIds: string[];
  } {
    const collectedFees = new Map<string, { fee0: bigint; fee1: bigint }>();
    const failedIds: string[] = [];
    let totalFee0 = 0n;
    let totalFee1 = 0n;

    for (const id of positionIds) {
      const fees = this.collectFees(id);
      if (fees) {
        collectedFees.set(id, fees);
        totalFee0 += fees.fee0;
        totalFee1 += fees.fee1;
      } else {
        failedIds.push(id);
      }
    }

    return {
      totalFees: { fee0: totalFee0, fee1: totalFee1 },
      collectedFees,
      failedIds,
    };
  }

  // ===== POSITION FILTERING AND QUERYING =====

  /**
   * Get positions filtered by tick range
   */
  getPositionsInRange(tickLower: number, tickUpper: number): VirtualPosition[] {
    return Array.from(this.positions.values()).filter(
      (position) =>
        position.tickLower >= tickLower && position.tickUpper <= tickUpper
    );
  }

  /**
   * Get positions that are currently out of range (inactive)
   */
  getInactivePositions(): VirtualPosition[] {
    return Array.from(this.positions.values()).filter(
      (position) =>
        this.pool.tickCurrent < position.tickLower ||
        this.pool.tickCurrent >= position.tickUpper
    );
  }

  /**
   * Get positions with minimum liquidity threshold
   */
  getPositionsWithMinLiquidity(minLiquidity: bigint): VirtualPosition[] {
    return Array.from(this.positions.values()).filter(
      (position) => position.liquidity >= minLiquidity
    );
  }

  /**
   * Get positions with minimum fee earnings
   */
  getPositionsWithMinFees(minFee0: bigint, minFee1: bigint): VirtualPosition[] {
    return Array.from(this.positions.values()).filter((position) => {
      const fees = this.calculatePositionFees(position.id);
      return fees.fee0 >= minFee0 && fees.fee1 >= minFee1;
    });
  }

  /**
   * Get positions created within a time range
   */
  getPositionsByTimeRange(
    startTime: number,
    endTime: number
  ): VirtualPosition[] {
    return Array.from(this.positions.values()).filter(
      (position) =>
        position.createdAt >= startTime && position.createdAt <= endTime
    );
  }

  /**
   * Get positions sorted by a specific criteria
   */
  getPositionsSortedBy(
    criteria: "liquidity" | "amountA" | "amountB" | "createdAt" | "fees",
    ascending: boolean = true
  ): VirtualPosition[] {
    const positions = Array.from(this.positions.values());

    return positions.sort((a, b) => {
      let aValue: bigint | number;
      let bValue: bigint | number;

      switch (criteria) {
        case "liquidity":
          aValue = a.liquidity;
          bValue = b.liquidity;
          break;
        case "amountA":
          aValue = a.amountA;
          bValue = b.amountA;
          break;
        case "amountB":
          aValue = a.amountB;
          bValue = b.amountB;
          break;
        case "createdAt":
          aValue = a.createdAt;
          bValue = b.createdAt;
          break;
        case "fees":
          const aFees = this.calculatePositionFees(a.id);
          const bFees = this.calculatePositionFees(b.id);
          aValue = aFees.fee0 + aFees.fee1;
          bValue = bFees.fee0 + bFees.fee1;
          break;
        default:
          return 0;
      }

      if (aValue < bValue) return ascending ? -1 : 1;
      if (aValue > bValue) return ascending ? 1 : -1;
      return 0;
    });
  }

  /**
   * Get positions by multiple criteria
   */
  getPositionsByCriteria(criteria: {
    tickRange?: { lower: number; upper: number };
    minLiquidity?: bigint;
    minFees?: { fee0: bigint; fee1: bigint };
    timeRange?: { start: number; end: number };
    activeOnly?: boolean;
  }): VirtualPosition[] {
    let positions = Array.from(this.positions.values());

    if (criteria.tickRange) {
      positions = positions.filter(
        (pos) =>
          pos.tickLower >= criteria.tickRange!.lower &&
          pos.tickUpper <= criteria.tickRange!.upper
      );
    }

    if (criteria.minLiquidity !== undefined) {
      positions = positions.filter(
        (pos) => pos.liquidity >= criteria.minLiquidity!
      );
    }

    if (criteria.minFees) {
      positions = positions.filter((pos) => {
        const fees = this.calculatePositionFees(pos.id);
        return (
          fees.fee0 >= criteria.minFees!.fee0 &&
          fees.fee1 >= criteria.minFees!.fee1
        );
      });
    }

    if (criteria.timeRange) {
      positions = positions.filter(
        (pos) =>
          pos.createdAt >= criteria.timeRange!.start &&
          pos.createdAt <= criteria.timeRange!.end
      );
    }

    if (criteria.activeOnly) {
      positions = positions.filter(
        (pos) =>
          this.pool.tickCurrent >= pos.tickLower &&
          this.pool.tickCurrent < pos.tickUpper
      );
    }

    return positions;
  }

  // ===== POSITION ANALYTICS AND SUMMARY =====

  /**
   * Get comprehensive analytics for all positions
   */
  getPositionAnalytics(): {
    totalPositions: number;
    activePositions: number;
    inactivePositions: number;
    totalLiquidity: bigint;
    totalValue: bigint;
    totalFees: { fee0: bigint; fee1: bigint };
    averagePositionSize: bigint;
    largestPosition: VirtualPosition | null;
    smallestPosition: VirtualPosition | null;
    liquidityDistribution: {
      ranges: Array<{ range: string; count: number; totalLiquidity: bigint }>;
    };
  } {
    const positions = Array.from(this.positions.values());
    const activePositions = this.getActivePositions();
    const inactivePositions = this.getInactivePositions();

    let totalLiquidity = 0n;
    let totalValue = 0n;
    let totalFee0 = 0n;
    let totalFee1 = 0n;
    let largestPosition: VirtualPosition | null = null;
    let smallestPosition: VirtualPosition | null = null;

    const rangeMap = new Map<
      string,
      { count: number; totalLiquidity: bigint }
    >();

    for (const position of positions) {
      totalLiquidity += position.liquidity;
      totalValue += position.amountA + position.amountB;

      const fees = this.calculatePositionFees(position.id);
      totalFee0 += fees.fee0;
      totalFee1 += fees.fee1;

      // Track largest and smallest positions
      if (!largestPosition || position.liquidity > largestPosition.liquidity) {
        largestPosition = position;
      }
      if (
        !smallestPosition ||
        position.liquidity < smallestPosition.liquidity
      ) {
        smallestPosition = position;
      }

      // Track liquidity distribution by range
      const rangeKey = `${position.tickLower}-${position.tickUpper}`;
      const existing = rangeMap.get(rangeKey);
      if (existing) {
        existing.count++;
        existing.totalLiquidity += position.liquidity;
      } else {
        rangeMap.set(rangeKey, {
          count: 1,
          totalLiquidity: position.liquidity,
        });
      }
    }

    const averagePositionSize =
      positions.length > 0 ? totalLiquidity / BigInt(positions.length) : 0n;

    return {
      totalPositions: positions.length,
      activePositions: activePositions.length,
      inactivePositions: inactivePositions.length,
      totalLiquidity,
      totalValue,
      totalFees: { fee0: totalFee0, fee1: totalFee1 },
      averagePositionSize,
      largestPosition,
      smallestPosition,
      liquidityDistribution: {
        ranges: Array.from(rangeMap.entries()).map(([range, data]) => ({
          range,
          count: data.count,
          totalLiquidity: data.totalLiquidity,
        })),
      },
    };
  }

  /**
   * Get performance metrics for positions
   */
  getPositionPerformanceMetrics(): {
    totalReturn: number;
    averageReturn: number;
    bestPerformingPosition: {
      position: VirtualPosition;
      return: number;
    } | null;
    worstPerformingPosition: {
      position: VirtualPosition;
      return: number;
    } | null;
    positionsAboveWater: number;
    positionsBelowWater: number;
  } {
    const positions = Array.from(this.positions.values());
    let totalReturn = 0;
    let positionsAboveWater = 0;
    let positionsBelowWater = 0;
    let bestReturn = -Infinity;
    let worstReturn = Infinity;
    let bestPosition: VirtualPosition | null = null;
    let worstPosition: VirtualPosition | null = null;

    for (const position of positions) {
      const currentValue = position.amountA + position.amountB;
      const fees = this.calculatePositionFees(position.id);
      const totalValue = currentValue + fees.fee0 + fees.fee1;

      // Calculate return based on initial investment (simplified)
      const initialValue = this.initialAmountA + this.initialAmountB;
      const returnRate =
        initialValue > 0n ? Number(totalValue) / Number(initialValue) - 1 : 0;

      totalReturn += returnRate;

      if (returnRate > 0) {
        positionsAboveWater++;
      } else {
        positionsBelowWater++;
      }

      if (returnRate > bestReturn) {
        bestReturn = returnRate;
        bestPosition = position;
      }

      if (returnRate < worstReturn) {
        worstReturn = returnRate;
        worstPosition = position;
      }
    }

    const averageReturn =
      positions.length > 0 ? totalReturn / positions.length : 0;

    return {
      totalReturn,
      averageReturn,
      bestPerformingPosition: bestPosition
        ? { position: bestPosition, return: bestReturn }
        : null,
      worstPerformingPosition: worstPosition
        ? { position: worstPosition, return: worstReturn }
        : null,
      positionsAboveWater,
      positionsBelowWater,
    };
  }

  /**
   * Get risk metrics for positions
   */
  getPositionRiskMetrics(): {
    concentrationRisk: number;
    liquidityRisk: number;
    rangeRisk: number;
    diversificationScore: number;
  } {
    const positions = Array.from(this.positions.values());
    if (positions.length === 0) {
      return {
        concentrationRisk: 0,
        liquidityRisk: 0,
        rangeRisk: 0,
        diversificationScore: 1,
      };
    }

    // Calculate concentration risk (Herfindahl index)
    const totalLiquidity = positions.reduce(
      (sum, pos) => sum + pos.liquidity,
      0n
    );
    let concentrationRisk = 0;
    for (const position of positions) {
      const share = Number(position.liquidity) / Number(totalLiquidity);
      concentrationRisk += share * share;
    }

    // Calculate liquidity risk (positions with low liquidity)
    const lowLiquidityPositions = positions.filter(
      (pos) => pos.liquidity < totalLiquidity / BigInt(positions.length) / 10n
    );
    const liquidityRisk = lowLiquidityPositions.length / positions.length;

    // Calculate range risk (positions out of range)
    const outOfRangePositions = this.getInactivePositions();
    const rangeRisk = outOfRangePositions.length / positions.length;

    // Calculate diversification score (inverse of concentration risk)
    const diversificationScore = 1 - concentrationRisk;

    return {
      concentrationRisk,
      liquidityRisk,
      rangeRisk,
      diversificationScore,
    };
  }

  /**
   * Get summary report for all positions
   */
  getPositionSummary(): {
    overview: {
      totalPositions: number;
      activePositions: number;
      totalValue: bigint;
      totalFees: { fee0: bigint; fee1: bigint };
    };
    analytics: ReturnType<VirtualPositionManager["getPositionAnalytics"]>;
    performance: ReturnType<
      VirtualPositionManager["getPositionPerformanceMetrics"]
    >;
    risk: ReturnType<VirtualPositionManager["getPositionRiskMetrics"]>;
  } {
    const analytics = this.getPositionAnalytics();
    const performance = this.getPositionPerformanceMetrics();
    const risk = this.getPositionRiskMetrics();

    return {
      overview: {
        totalPositions: analytics.totalPositions,
        activePositions: analytics.activePositions,
        totalValue: analytics.totalValue,
        totalFees: analytics.totalFees,
      },
      analytics,
      performance,
      risk,
    };
  }

  clearAll(): void {
    this.positions.clear();
  }

  getTotals(): {
    amountA: bigint;
    amountB: bigint;
    feesOwed0: bigint;
    feesOwed1: bigint;
    positions: number;
    initialAmountA: bigint;
    initialAmountB: bigint;
    cashAmountA: bigint;
    cashAmountB: bigint;
    collectedFees0: bigint;
    collectedFees1: bigint;
    totalCostTokenA: number;
    totalCostTokenB: number;
  } {
    let amountA = 0n;
    let amountB = 0n;
    let feesOwed0 = 0n;
    let feesOwed1 = 0n;

    for (const position of this.positions.values()) {
      amountA += position.amountA;
      amountB += position.amountB;
      feesOwed0 += position.tokensOwed0;
      feesOwed1 += position.tokensOwed1;
    }

    return {
      amountA,
      amountB,
      feesOwed0,
      feesOwed1,
      positions: this.positions.size,
      initialAmountA: this.initialAmountA,
      initialAmountB: this.initialAmountB,
      cashAmountA: this.cashAmountA,
      cashAmountB: this.cashAmountB,
      collectedFees0: this.totalFeesCollected0,
      collectedFees1: this.totalFeesCollected1,
      totalCostTokenA: this.totalCostTokenA,
      totalCostTokenB: this.totalCostTokenB,
    };
  }

  collectFees(positionId: string): { fee0: bigint; fee1: bigint } | null {
    const position = this.positions.get(positionId);
    if (!position) return null;

    const fees = this.calculatePositionFees(positionId);
    position.tokensOwed0 = 0n;
    position.tokensOwed1 = 0n;
    this.cashAmountA += fees.fee0;
    this.cashAmountB += fees.fee1;
    this.totalFeesCollected0 += fees.fee0;
    this.totalFeesCollected1 += fees.fee1;
    position.feeGrowthInside0LastX64 = this.calculateFeeGrowthInside(
      position.tickLower,
      position.tickUpper,
      0
    );
    position.feeGrowthInside1LastX64 = this.calculateFeeGrowthInside(
      position.tickLower,
      position.tickUpper,
      1
    );
    return fees;
  }

  recordSwap(
    positionId: string,
    amountIn: bigint,
    amountOut: bigint,
    zeroForOne: boolean
  ): boolean {
    const position = this.positions.get(positionId);
    if (!position) return false;

    if (zeroForOne) {
      if (position.amountA + this.cashAmountA < amountIn) return false;
      position.amountA -= amountIn;
      position.amountB += amountOut;
    } else {
      if (position.amountB + this.cashAmountB < amountIn) return false;
      position.amountB -= amountIn;
      position.amountA += amountOut;
    }

    position.liquidity = this.calculateVirtualLiquidity(
      position.tickLower,
      position.tickUpper,
      position.amountA,
      position.amountB
    );
    return true;
  }

  private calculateVirtualLiquidity(
    tickLower: number,
    tickUpper: number,
    amountA: bigint,
    amountB: bigint
  ): bigint {
    return this.computePositionFunding(tickLower, tickUpper, amountA, amountB)
      .liquidity;
  }

  private computePositionFunding(
    tickLower: number,
    tickUpper: number,
    amountA: bigint,
    amountB: bigint
  ): {
    liquidity: bigint;
    usedA: bigint;
    usedB: bigint;
    refundA: bigint;
    refundB: bigint;
  } {
    if (tickLower >= tickUpper) {
      return {
        liquidity: 0n,
        usedA: 0n,
        usedB: 0n,
        refundA: amountA,
        refundB: amountB,
      };
    }

    const sqrtLower = this.pool.tickToSqrtPrice(tickLower);
    const sqrtUpper = this.pool.tickToSqrtPrice(tickUpper);
    const sqrtCurrent = this.pool.sqrtPriceX64;
    const currentTick = this.pool.tickCurrent;

    let liquidity = 0n;
    let usedA = 0n;
    let usedB = 0n;

    if (currentTick < tickLower) {
      liquidity = this.liquidityForAmount0(amountA, sqrtLower, sqrtUpper);
      usedA = this.amount0ForLiquidity(liquidity, sqrtLower, sqrtUpper);
    } else if (currentTick >= tickUpper) {
      liquidity = this.liquidityForAmount1(amountB, sqrtLower, sqrtUpper);
      usedB = this.amount1ForLiquidity(liquidity, sqrtLower, sqrtUpper);
    } else {
      const liquidityFromA = this.liquidityForAmount0(
        amountA,
        sqrtCurrent,
        sqrtUpper
      );
      const liquidityFromB = this.liquidityForAmount1(
        amountB,
        sqrtLower,
        sqrtCurrent
      );

      liquidity =
        liquidityFromA < liquidityFromB ? liquidityFromA : liquidityFromB;

      usedA = this.amount0ForLiquidity(liquidity, sqrtCurrent, sqrtUpper);
      usedB = this.amount1ForLiquidity(liquidity, sqrtLower, sqrtCurrent);
    }

    if (usedA > amountA) usedA = amountA;
    if (usedB > amountB) usedB = amountB;

    const refundA = amountA - usedA;
    const refundB = amountB - usedB;

    if (liquidity <= 0n && usedA === 0n && usedB === 0n) {
      return { liquidity: 0n, usedA: 0n, usedB: 0n, refundA, refundB };
    }

    return {
      liquidity,
      usedA,
      usedB,
      refundA,
      refundB,
    };
  }

  private liquidityForAmount0(
    amount: bigint,
    sqrtLower: bigint,
    sqrtUpper: bigint
  ): bigint {
    if (amount <= 0n || sqrtLower >= sqrtUpper) return 0n;
    const product = this.mulDiv(
      sqrtUpper,
      sqrtLower,
      VirtualPositionManager.Q64
    );
    if (product === 0n) return 0n;
    return this.mulDiv(amount, product, sqrtUpper - sqrtLower);
  }

  private liquidityForAmount1(
    amount: bigint,
    sqrtLower: bigint,
    sqrtUpper: bigint
  ): bigint {
    if (amount <= 0n || sqrtLower >= sqrtUpper) return 0n;
    return this.mulDiv(
      amount,
      VirtualPositionManager.Q64,
      sqrtUpper - sqrtLower
    );
  }

  private amount0ForLiquidity(
    liquidity: bigint,
    sqrtLower: bigint,
    sqrtUpper: bigint
  ): bigint {
    if (liquidity <= 0n || sqrtLower >= sqrtUpper) return 0n;
    const product = this.mulDiv(
      sqrtUpper,
      sqrtLower,
      VirtualPositionManager.Q64
    );
    if (product === 0n) return 0n;
    return this.mulDiv(liquidity, sqrtUpper - sqrtLower, product);
  }

  private amount1ForLiquidity(
    liquidity: bigint,
    sqrtLower: bigint,
    sqrtUpper: bigint
  ): bigint {
    if (liquidity <= 0n || sqrtLower >= sqrtUpper) return 0n;
    return this.mulDiv(
      liquidity,
      sqrtUpper - sqrtLower,
      VirtualPositionManager.Q64
    );
  }

  private findSwapAmount(
    amountNeededOut: bigint,
    maxAmountIn: bigint,
    zeroForOne: boolean,
    maxSlippageBps: number
  ): {
    amountIn: bigint;
    amountOut: bigint;
    slippageExceeded: boolean;
  } | null {
    if (maxAmountIn <= 0n) return null;

    const slippageLimit = maxSlippageBps / 100;
    let low = 1n;
    let high = maxAmountIn;
    let bestIn = 0n;
    let bestOut = 0n;
    let exceeded = false;

    while (low <= high) {
      const mid = (low + high) >> 1n;
      const { amountOut, priceImpact } = this.pool.estimateAmountOut(
        mid,
        zeroForOne
      );

      if (amountOut <= 0n) {
        low = mid + 1n;
        continue;
      }

      if (!Number.isFinite(priceImpact) || priceImpact > slippageLimit) {
        high = mid - 1n;
        continue;
      }

      bestIn = mid;
      bestOut = amountOut;

      if (amountNeededOut > 0n && amountOut >= amountNeededOut) {
        exceeded = false;
        high = mid - 1n;
      } else {
        low = mid + 1n;
        if (amountNeededOut > 0n) {
          exceeded = true;
        }
      }
    }

    if (bestIn === 0n || bestOut === 0n) {
      return null;
    }

    if (amountNeededOut > 0n && bestOut < amountNeededOut) {
      exceeded = true;
    }

    return {
      amountIn: bestIn,
      amountOut: bestOut,
      slippageExceeded: exceeded,
    };
  }

  private mulDiv(
    a: bigint,
    b: bigint,
    denominator: bigint,
    roundUp = false
  ): bigint {
    if (denominator === 0n) return 0n;
    const product = a * b;
    const quotient = product / denominator;
    if (!roundUp || product % denominator === 0n) {
      return quotient;
    }
    return quotient + 1n;
  }

  recordActionCost(cost?: ActionCost) {
    this.applyActionCost(cost);
  }

  private applyActionCost(cost?: ActionCost) {
    if (!cost) return;
    if (cost.tokenA && cost.tokenA > 0) {
      this.totalCostTokenA += cost.tokenA;
    }
    if (cost.tokenB && cost.tokenB > 0) {
      this.totalCostTokenB += cost.tokenB;
    }
  }

  /**
   * Get all positions for snapshot tracking
   */
  getAllPositions(): VirtualPosition[] {
    return Array.from(this.positions.values());
  }

  /**
   * Get active positions (with liquidity > 0)
   */
<<<<<<< HEAD
  getActivePositions0(): VirtualPosition[] {
=======
  getActivePositions(): VirtualPosition[] {
>>>>>>> 0e12d74e
    return Array.from(this.positions.values()).filter(
      (pos) => pos.liquidity > 0n
    );
  }

  /**
   * Get position count
   */
  getPositionCount(): number {
    return this.positions.size;
  }
}<|MERGE_RESOLUTION|>--- conflicted
+++ resolved
@@ -1778,11 +1778,7 @@
   /**
    * Get active positions (with liquidity > 0)
    */
-<<<<<<< HEAD
-  getActivePositions0(): VirtualPosition[] {
-=======
   getActivePositions(): VirtualPosition[] {
->>>>>>> 0e12d74e
     return Array.from(this.positions.values()).filter(
       (pos) => pos.liquidity > 0n
     );
