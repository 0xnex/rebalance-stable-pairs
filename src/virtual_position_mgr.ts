export type VirtualPosition = {
  id: string;
  tickLower: number;
  tickUpper: number;
  liquidity: bigint;
  amountA: bigint;
  amountB: bigint;
  feeGrowthInside0LastX64: bigint;
  feeGrowthInside1LastX64: bigint;
  tokensOwed0: bigint;
  tokensOwed1: bigint;
  createdAt: number;
};

export type VirtualPositionSimulateAction = "add" | "remove" | "collect";

export type ActionCost = {
  tokenA?: number;
  tokenB?: number;
  description?: string;
};

export interface PoolPositionContext {
  readonly tickCurrent: number;
  readonly price: number;
  readonly liquidity: bigint;
  readonly sqrtPriceX64: bigint;
  readonly ticks: Map<
    number,
    {
      liquidityNet: bigint;
      liquidityGross: bigint;
      feeGrowthOutside0X64: bigint;
      feeGrowthOutside1X64: bigint;
    }
  >;
  tickToSqrtPrice(tick: number): bigint;
  sqrtPriceToTick(sqrtPrice: bigint): number;
  calculateFeeGrowthInside(
    tickLower: number,
    tickUpper: number,
    tokenIndex: 0 | 1
  ): bigint;
  calculateLiquidityAmount(
    tickLower: number,
    tickUpper: number,
    amountA: bigint,
    amountB: bigint
  ): bigint;
  estimateAmountOut(
    amountIn: bigint,
    zeroForOne: boolean
  ): { amountOut: bigint; feeAmount: bigint; priceImpact: number };
}

export class VirtualPositionManager {
  private positions = new Map<string, VirtualPosition>();
  private initialAmountA = 0n;
  private initialAmountB = 0n;
  private cashAmountA = 0n;
  private cashAmountB = 0n;
  private totalFeesCollected0 = 0n;
  private totalFeesCollected1 = 0n;
  private totalCostTokenA = 0;
  private totalCostTokenB = 0;

  // Virtual-only ticks (doesn't modify pool state)
  private virtualTicks = new Map<
    number,
    {
      liquidityNet: bigint;
      liquidityGross: bigint;
      feeGrowthOutside0X64: bigint;
      feeGrowthOutside1X64: bigint;
    }
  >();

  private lastProcessedTick: number | null = null;

  private static readonly Q64 = 1n << 64n;

  constructor(private readonly pool: PoolPositionContext) { }

  /**
   * Subtract with modulo wrap-around for fee growth calculations
   * Handles the case where fee growth values wrap around 2^256
   */
  private submod(a: bigint, b: bigint): bigint {
    const diff = a - b;
    if (diff < 0n) {
      // Wrap around using 2^256 modulo (standard for Uniswap V3 fee growth)
      return diff + 2n ** 256n;
    }
    return diff;
  }

  setInitialBalances(amountA: bigint, amountB: bigint): void {
    this.initialAmountA = amountA;
    this.initialAmountB = amountB;
    this.cashAmountA = amountA;
    this.cashAmountB = amountB;
  }

  /**
   * Update virtual ticks when price crosses them
   * This is critical for correct fee calculations
   */
  private processTickCrossings(): void {
    const currentTick = this.pool.tickCurrent;

    if (this.lastProcessedTick === null) {
      this.lastProcessedTick = currentTick;
      return;
    }

    if (currentTick === this.lastProcessedTick) {
      return; // No crossing
    }

    const global0 = (this.pool as any).feeGrowthGlobal0X64 || 0n;
    const global1 = (this.pool as any).feeGrowthGlobal1X64 || 0n;

    // Determine direction and range of ticks crossed
    const movingUp = currentTick > this.lastProcessedTick;
    const startTick = movingUp ? this.lastProcessedTick : currentTick;
    const endTick = movingUp ? currentTick : this.lastProcessedTick;

    // Update all virtual ticks that were crossed
    for (const [tick, tickData] of this.virtualTicks.entries()) {
      if (tick > startTick && tick <= endTick) {
        // This tick was crossed
        // When crossing a tick, feeGrowthOutside is updated to: global - feeGrowthOutside
        tickData.feeGrowthOutside0X64 = global0 - tickData.feeGrowthOutside0X64;
        tickData.feeGrowthOutside1X64 = global1 - tickData.feeGrowthOutside1X64;
      }
    }

    this.lastProcessedTick = currentTick;
  }

  /**
   * Get tick data for virtual position fee calculations
   * NEVER use real pool ticks because they may have wrapped values from submod
   * Always use virtual ticks initialized specifically for this position
   */
  private getTickData(tick: number):
    | {
      liquidityNet: bigint;
      liquidityGross: bigint;
      feeGrowthOutside0X64: bigint;
      feeGrowthOutside1X64: bigint;
    }
    | undefined {
    // Only use virtual ticks - pool ticks have wrapped values
    return this.virtualTicks.get(tick);
  }

  /**
   * Calculate fee growth inside a position range
   * Works with both pool ticks and virtual ticks without modifying pool state
   */
  private calculateFeeGrowthInside(
    tickLower: number,
    tickUpper: number,
    tokenIndex: 0 | 1
  ): bigint {
    // Try pool's calculation first (it will handle ticks that exist in the pool)
    const poolResult = this.pool.calculateFeeGrowthInside(
      tickLower,
      tickUpper,
      tokenIndex
    );

    // If pool returned a value (ticks exist), use it
    if (poolResult !== 0n) {
      return poolResult;
    }

    // Otherwise, calculate using virtual ticks and global fee growth
    const tickLowerData = this.getTickData(tickLower);
    const tickUpperData = this.getTickData(tickUpper);

    if (!tickLowerData || !tickUpperData) {
      // SAFER: Don't assume all global fees apply, return 0 instead
      // This prevents massive fee spikes when tick data is missing
      return 0n;
    }

    const globalFeeGrowth =
      tokenIndex === 0
        ? (this.pool as any).feeGrowthGlobal0X64 || 0n
        : (this.pool as any).feeGrowthGlobal1X64 || 0n;

    const feeGrowthOutsideLower =
      tokenIndex === 0
        ? tickLowerData.feeGrowthOutside0X64
        : tickLowerData.feeGrowthOutside1X64;
    const feeGrowthOutsideUpper =
      tokenIndex === 0
        ? tickUpperData.feeGrowthOutside0X64
        : tickUpperData.feeGrowthOutside1X64;

<<<<<<< HEAD
    // Calculate fee growth inside the range with safe arithmetic
    let feeGrowthInside: bigint;
    try {
      if (this.pool.tickCurrent < tickLower) {
        feeGrowthInside = feeGrowthOutsideLower >= feeGrowthOutsideUpper
          ? feeGrowthOutsideLower - feeGrowthOutsideUpper
          : 0n;
      } else if (this.pool.tickCurrent >= tickUpper) {
        feeGrowthInside = feeGrowthOutsideUpper >= feeGrowthOutsideLower
          ? feeGrowthOutsideUpper - feeGrowthOutsideLower
          : 0n;
      } else {
        // In range calculation with overflow protection
        const temp1 = globalFeeGrowth >= feeGrowthOutsideLower
          ? globalFeeGrowth - feeGrowthOutsideLower
          : 0n;
        feeGrowthInside = temp1 >= feeGrowthOutsideUpper
          ? temp1 - feeGrowthOutsideUpper
          : 0n;
      }

      // Cap the result to prevent unrealistic spikes
      const MAX_FEE_GROWTH = 1000000000000000n; // 1e15 - reasonable fee growth limit
      if (feeGrowthInside > MAX_FEE_GROWTH) {
        console.warn(`[VirtualPositionManager] Fee growth inside too large: ${feeGrowthInside} for range [${tickLower},${tickUpper}]`);
        feeGrowthInside = 0n; // Reset to 0 if unrealistic
      }

    } catch (error) {
      // Safe fallback
      feeGrowthInside = 0n;
=======
    // Calculate fee growth inside the range
    // For virtual positions, we use simple subtraction and clamp to 0 if negative
    // This prevents massive wrapped values from being used as initial checkpoints
    let feeGrowthInside: bigint;
    if (this.pool.tickCurrent < tickLower) {
      // Current price below range
      const result = feeGrowthOutsideLower - feeGrowthOutsideUpper;
      feeGrowthInside = result < 0n ? 0n : result;
    } else if (this.pool.tickCurrent >= tickUpper) {
      // Current price above range
      const result = feeGrowthOutsideUpper - feeGrowthOutsideLower;
      feeGrowthInside = result < 0n ? 0n : result;
    } else {
      // Current price inside range
      const temp = globalFeeGrowth - feeGrowthOutsideLower;
      const result = temp < 0n ? 0n : temp - feeGrowthOutsideUpper;
      feeGrowthInside = result < 0n ? 0n : result;

      // Debug extreme values
      if (feeGrowthInside > 1000000000000000000n) {
        console.warn(`[VPM calculateFeeGrowthInside] HUGE value detected:`);
        console.warn(
          `  tickRange: [${tickLower}, ${tickUpper}], currentTick: ${this.pool.tickCurrent}`
        );
        console.warn(`  global: ${globalFeeGrowth}`);
        console.warn(`  fo[lower]: ${feeGrowthOutsideLower}`);
        console.warn(`  fo[upper]: ${feeGrowthOutsideUpper}`);
        console.warn(`  temp: ${temp}`);
        console.warn(`  result: ${result}`);
        console.warn(`  feeGrowthInside: ${feeGrowthInside}`);
      }
>>>>>>> 851bf386
    }

    return feeGrowthInside;
  }

  /**
   * Dry-run helpers -----------------------------------------------------------------
   */

  estimateCreatePosition(
    tickLower: number,
    tickUpper: number,
    amountA: bigint,
    amountB: bigint
  ): {
    liquidity: bigint;
    requiredAmountA: bigint;
    requiredAmountB: bigint;
    unusedAmountA: bigint;
    unusedAmountB: bigint;
  } {
    const funding = this.computePositionFunding(
      tickLower,
      tickUpper,
      amountA,
      amountB
    );

    return {
      liquidity: funding.liquidity,
      requiredAmountA: funding.usedA,
      requiredAmountB: funding.usedB,
      unusedAmountA: funding.refundA,
      unusedAmountB: funding.refundB,
    };
  }

  estimatePositionValue(positionId: string) {
    return this.getPositionValue(positionId);
  }

  estimateAddToPosition(positionId: string, amountA: bigint, amountB: bigint) {
    const position = this.positions.get(positionId);
    if (!position) return null;

    const nextAmountA = position.amountA + amountA;
    const nextAmountB = position.amountB + amountB;
    const nextLiquidity = this.calculateVirtualLiquidity(
      position.tickLower,
      position.tickUpper,
      nextAmountA,
      nextAmountB
    );

    return {
      amountA: nextAmountA,
      amountB: nextAmountB,
      liquidity: nextLiquidity,
    };
  }

  estimateRemoveFromPosition(
    positionId: string,
    amountA: bigint,
    amountB: bigint
  ) {
    const position = this.positions.get(positionId);
    if (!position) return null;

    if (amountA > position.amountA || amountB > position.amountB) {
      return null;
    }

    const nextAmountA = position.amountA - amountA;
    const nextAmountB = position.amountB - amountB;
    const nextLiquidity = this.calculateVirtualLiquidity(
      position.tickLower,
      position.tickUpper,
      nextAmountA,
      nextAmountB
    );

    return {
      amountA: nextAmountA,
      amountB: nextAmountB,
      liquidity: nextLiquidity,
    };
  }

  estimateCollectableFees(positionId: string) {
    return this.calculatePositionFees(positionId);
  }

  openPosition(
    tickLower: number,
    tickUpper: number,
    amountA: bigint,
    amountB: bigint,
    actionCost?: ActionCost
  ): {
    positionId: string;
    liquidity: bigint;
    usedTokenA: bigint;
    usedTokenB: bigint;
    returnTokenA: bigint;
    returnTokenB: bigint;
    slippage: number;
    gasFee: bigint;
  } {
    if (amountA < 0n || amountB < 0n) {
      throw new Error("Amounts must be non-negative");
    }

    const funding = this.computePositionFunding(
      tickLower,
      tickUpper,
      amountA,
      amountB
    );

    const { liquidity, usedA, usedB, refundA, refundB } = funding;

    if (usedA > this.cashAmountA || usedB > this.cashAmountB) {
      throw new Error("Insufficient available balances to open position");
    }

    if (liquidity <= 0n && (usedA > 0n || usedB > 0n)) {
      throw new Error("Unable to derive liquidity from provided amounts");
    }

    const positionId = this.createPosition(tickLower, tickUpper, usedA, usedB);

    this.applyActionCost(actionCost);

    return {
      positionId,
      liquidity,
      usedTokenA: usedA,
      usedTokenB: usedB,
      returnTokenA: refundA,
      returnTokenB: refundB,
      slippage: 0,
      gasFee: 0n,
    };
  }

  addLiquidityWithSwap(
    tickLower: number,
    tickUpper: number,
    maxAmountA: bigint,
    maxAmountB: bigint,
    maxSlippageBps: number,
    actionCost?: ActionCost
  ): {
    positionId: string;
    liquidity: bigint;
    usedTokenA: bigint;
    usedTokenB: bigint;
    returnTokenA: bigint;
    returnTokenB: bigint;
    swappedFromTokenA: bigint;
    swappedFromTokenB: bigint;
    swappedToTokenA: bigint;
    swappedToTokenB: bigint;
    remainingTokenA: bigint;
    remainingTokenB: bigint;
    slippageHit: boolean;
  } {
    const snapshotCashA = this.cashAmountA;
    const snapshotCashB = this.cashAmountB;
    try {
      if (maxAmountA < 0n || maxAmountB < 0n) {
        throw new Error("Amounts must be non-negative");
      }

      if (maxSlippageBps < 0) {
        throw new Error("maxSlippageBps must be >= 0");
      }

      if (this.cashAmountA <= 0n && this.cashAmountB <= 0n) {
        throw new Error("No available balances to add liquidity");
      }

      const availableA =
        maxAmountA <= this.cashAmountA ? maxAmountA : this.cashAmountA;
      const availableB =
        maxAmountB <= this.cashAmountB ? maxAmountB : this.cashAmountB;

      if (availableA <= 0n && availableB <= 0n) {
        throw new Error("Provided limits are zero");
      }

      let workingA = availableA;
      let workingB = availableB;
      let swappedFromA = 0n;
      let swappedFromB = 0n;
      let swappedToA = 0n;
      let swappedToB = 0n;
      let slippageHit = false;

      const sqrtLower = this.pool.tickToSqrtPrice(tickLower);
      const sqrtUpper = this.pool.tickToSqrtPrice(tickUpper);
      const sqrtCurrent = this.pool.sqrtPriceX64;

      const inRange =
        this.pool.tickCurrent >= tickLower && this.pool.tickCurrent < tickUpper;

      const trySwap = (
        amountNeeded: bigint,
        maxAvailable: bigint,
        zeroForOne: boolean
      ) => {
        if (maxAvailable <= 0n) return { usedIn: 0n, out: 0n, hit: false };

        const result = this.findSwapAmount(
          amountNeeded,
          maxAvailable,
          zeroForOne,
          maxSlippageBps
        );

        if (!result) {
          slippageHit = slippageHit || amountNeeded > 0n;
          return { usedIn: 0n, out: 0n, hit: amountNeeded > 0n };
        }

        if (result.amountIn <= 0n || result.amountOut <= 0n) {
          slippageHit = slippageHit || amountNeeded > 0n;
          return { usedIn: 0n, out: 0n, hit: amountNeeded > 0n };
        }

        if (result.slippageExceeded) {
          slippageHit = true;
        }

        if (zeroForOne) {
          // swapping token0 -> token1 (A -> B)
          this.cashAmountA -= result.amountIn;
          this.cashAmountB += result.amountOut;
          swappedFromA += result.amountIn;
          swappedToB += result.amountOut;
          workingA -= result.amountIn;
          workingB += result.amountOut;
        } else {
          // swapping token1 -> token0 (B -> A)
          this.cashAmountB -= result.amountIn;
          this.cashAmountA += result.amountOut;
          swappedFromB += result.amountIn;
          swappedToA += result.amountOut;
          workingB -= result.amountIn;
          workingA += result.amountOut;
        }

        return {
          usedIn: result.amountIn,
          out: result.amountOut,
          hit: !!result.slippageExceeded,
        };
      };

      if (workingA === 0n && workingB > 0n) {
        const swapBudget = workingB / 2n;
        if (swapBudget > 0n) {
          trySwap(0n, swapBudget, false);
        }
      } else if (workingB === 0n && workingA > 0n) {
        const swapBudget = workingA / 2n;
        if (swapBudget > 0n) {
          trySwap(0n, swapBudget, true);
        }
      }

      const initialFunding = this.computePositionFunding(
        tickLower,
        tickUpper,
        workingA,
        workingB
      );

      const updateFundingAfterSwap = () =>
        this.computePositionFunding(tickLower, tickUpper, workingA, workingB);

      let funding = initialFunding;

      if (funding.liquidity <= 0n) {
        if (this.pool.tickCurrent < tickLower && workingB > 0n) {
          const swapResult = trySwap(0n, workingB, false);
          if (swapResult.usedIn > 0n) {
            funding = updateFundingAfterSwap();
          }
        } else if (this.pool.tickCurrent >= tickUpper && workingA > 0n) {
          const swapResult = trySwap(0n, workingA, true);
          if (swapResult.usedIn > 0n) {
            funding = updateFundingAfterSwap();
          }
        }
      }

      if (funding.liquidity > 0n) {
        const extraA = workingA - funding.usedA;
        const extraB = workingB - funding.usedB;

        if (extraB > 0n) {
          if (inRange) {
            const liquidityUsingAllB = this.liquidityForAmount1(
              workingB,
              sqrtLower,
              sqrtCurrent
            );
            const neededAForAllB = this.amount0ForLiquidity(
              liquidityUsingAllB,
              sqrtCurrent,
              sqrtUpper
            );
            if (neededAForAllB > workingA) {
              const additionalA = neededAForAllB - workingA;
              const swapResult = trySwap(additionalA, extraB, false);
              if (swapResult.usedIn > 0n) {
                funding = updateFundingAfterSwap();
              }
            }
          } else if (this.pool.tickCurrent < tickLower) {
            const swapResult = trySwap(0n, extraB, false);
            if (swapResult.usedIn > 0n) {
              funding = updateFundingAfterSwap();
            }
          }
        }

        const updatedExtraA = workingA - funding.usedA;
        if (updatedExtraA > 0n) {
          if (inRange) {
            const liquidityUsingAllA = this.liquidityForAmount0(
              workingA,
              sqrtCurrent,
              sqrtUpper
            );
            const neededBForAllA = this.amount1ForLiquidity(
              liquidityUsingAllA,
              sqrtLower,
              sqrtCurrent
            );
            if (neededBForAllA > workingB) {
              const additionalB = neededBForAllA - workingB;
              const swapResult = trySwap(additionalB, updatedExtraA, true);
              if (swapResult.usedIn > 0n) {
                funding = updateFundingAfterSwap();
              }
            }
          } else if (this.pool.tickCurrent >= tickUpper) {
            const swapResult = trySwap(0n, updatedExtraA, true);
            if (swapResult.usedIn > 0n) {
              funding = updateFundingAfterSwap();
            }
          }
        }
      }

      if (funding.liquidity <= 0n) {
        throw new Error("Unable to derive liquidity from provided amounts");
      }

      if (
        funding.usedA > this.cashAmountA ||
        funding.usedB > this.cashAmountB
      ) {
        throw new Error("Insufficient balances after swaps to open position");
      }

      const positionId = this.createPosition(
        tickLower,
        tickUpper,
        funding.usedA,
        funding.usedB
      );

      return {
        positionId,
        liquidity: funding.liquidity,
        usedTokenA: funding.usedA,
        usedTokenB: funding.usedB,
        returnTokenA: funding.refundA,
        returnTokenB: funding.refundB,
        swappedFromTokenA: swappedFromA,
        swappedFromTokenB: swappedFromB,
        swappedToTokenA: swappedToA,
        swappedToTokenB: swappedToB,
        remainingTokenA: this.cashAmountA,
        remainingTokenB: this.cashAmountB,
        slippageHit,
      };
    } catch (error) {
      this.cashAmountA = snapshotCashA;
      this.cashAmountB = snapshotCashB;
      throw error;
    }
  }

  estimateMaxSwapWithSlippage(
    positionId: string,
    zeroForOne: boolean,
    slippageBps: number,
    precision: number = 20
  ) {
    const position = this.positions.get(positionId);
    if (!position) {
      return {
        amountIn: 0n,
        amountOut: 0n,
        priceImpact: 0,
        slippageHit: false,
      };
    }

    const available = zeroForOne ? position.amountA : position.amountB;
    if (available <= 0n) {
      return {
        amountIn: 0n,
        amountOut: 0n,
        priceImpact: 0,
        slippageHit: false,
      };
    }

    const targetImpact = slippageBps / 100; // convert bps → percent
    let low = 0n;
    let high = available;
    let bestIn = 0n;
    let bestOut = 0n;
    let bestImpact = 0;

    for (let i = 0; i < precision && low <= high; i++) {
      const mid = (low + high) / 2n;
      if (mid === 0n) {
        low = mid + 1n;
        continue;
      }

      const { amountOut, priceImpact } = this.pool.estimateAmountOut(
        mid,
        zeroForOne
      );

      if (priceImpact <= targetImpact) {
        bestIn = mid;
        bestOut = amountOut;
        bestImpact = priceImpact;
        low = mid + 1n;
      } else {
        high = mid - 1n;
      }
    }

    return {
      amountIn: bestIn,
      amountOut: bestOut,
      priceImpact: bestImpact,
      slippageHit: bestImpact >= targetImpact,
    };
  }

  createPosition(
    tickLower: number,
    tickUpper: number,
    amountA: bigint,
    amountB: bigint,
    positionId?: string
  ): string {
    const id =
      positionId ||
      `pos_${Date.now()}_${Math.random().toString(36).slice(2, 11)}`;

    // Check if we have enough balance
    if (amountA > this.cashAmountA || amountB > this.cashAmountB) {
      throw new Error(
        `Insufficient balance: need ${amountA} tokenA, ${amountB} tokenB, have ${this.cashAmountA} tokenA, ${this.cashAmountB} tokenB`
      );
    }

    const liquidity = this.calculateVirtualLiquidity(
      tickLower,
      tickUpper,
      amountA,
      amountB
    );

    // Ensure tick data exists for the position range
    // Initialize virtual tick data (doesn't modify pool state)
    // Only create virtual ticks if they don't exist in the pool
    // IMPORTANT: Initialize feeGrowthOutside correctly based on current tick position
    // Per Uniswap V3: if tick <= current, feeGrowthOutside = global; else 0
    const currentTick = this.pool.tickCurrent;
    const global0 = (this.pool as any).feeGrowthGlobal0X64 || 0n;
    const global1 = (this.pool as any).feeGrowthGlobal1X64 || 0n;

    // CRITICAL: Always create/update virtual ticks for virtual positions
    // Even if real pool ticks exist, virtual positions need their own feeGrowthOutside
    // values initialized according to Uniswap V3 spec (based on current tick)
    if (!this.virtualTicks.has(tickLower)) {
      this.virtualTicks.set(tickLower, {
        liquidityNet: 0n,
        liquidityGross: 0n,
        feeGrowthOutside0X64: tickLower <= currentTick ? global0 : 0n,
        feeGrowthOutside1X64: tickLower <= currentTick ? global1 : 0n,
      });
    }
    if (!this.virtualTicks.has(tickUpper)) {
      this.virtualTicks.set(tickUpper, {
        liquidityNet: 0n,
        liquidityGross: 0n,
        feeGrowthOutside0X64: tickUpper <= currentTick ? global0 : 0n,
        feeGrowthOutside1X64: tickUpper <= currentTick ? global1 : 0n,
      });
    }

    // Debug: Check tick data BEFORE calculating feeGrowthInside
    const tickLowerDataBefore = this.getTickData(tickLower);
    const tickUpperDataBefore = this.getTickData(tickUpper);

    console.log(
      `[VirtualPositionManager] Tick data AFTER initialization for ${id}:`,
      {
        tickLower: {
          tick: tickLower,
          exists: !!tickLowerDataBefore,
          fo0: tickLowerDataBefore?.feeGrowthOutside0X64?.toString() || "N/A",
          fo1: tickLowerDataBefore?.feeGrowthOutside1X64?.toString() || "N/A",
        },
        tickUpper: {
          tick: tickUpper,
          exists: !!tickUpperDataBefore,
          fo0: tickUpperDataBefore?.feeGrowthOutside0X64?.toString() || "N/A",
          fo1: tickUpperDataBefore?.feeGrowthOutside1X64?.toString() || "N/A",
        },
        currentTick: this.pool.tickCurrent,
        global0: global0.toString(),
        global1: global1.toString(),
      }
    );

    const feeGrowthInside0 = this.calculateFeeGrowthInside(
      tickLower,
      tickUpper,
      0
    );
    const feeGrowthInside1 = this.calculateFeeGrowthInside(
      tickLower,
      tickUpper,
      1
    );

    const position: VirtualPosition = {
      id,
      tickLower,
      tickUpper,
      liquidity,
      amountA,
      amountB,
      feeGrowthInside0LastX64: feeGrowthInside0,
      feeGrowthInside1LastX64: feeGrowthInside1,
      tokensOwed0: 0n,
      tokensOwed1: 0n,
      createdAt: Date.now(),
    };

    // Deduct the amounts from initial balance
    this.cashAmountA -= amountA;
    this.cashAmountB -= amountB;

    this.positions.set(id, position);
    return id;
  }

  updatePosition(
    positionId: string,
    amountADelta: bigint,
    amountBDelta: bigint
  ): boolean {
    const position = this.positions.get(positionId);
    if (!position) return false;

    position.amountA += amountADelta;
    position.amountB += amountBDelta;
    if (position.amountA < 0n || position.amountB < 0n) {
      position.amountA -= amountADelta;
      position.amountB -= amountBDelta;
      return false;
    }
    position.liquidity = this.calculateVirtualLiquidity(
      position.tickLower,
      position.tickUpper,
      position.amountA,
      position.amountB
    );
    return true;
  }

  removePosition(positionId: string, actionCost?: ActionCost): boolean {
    const position = this.positions.get(positionId);
    if (!position) {
      return false;
    }

    // Snapshot fees before closing the position
    this.updatePositionFees(positionId);

    const tokensOwed0 = position.tokensOwed0;
    const tokensOwed1 = position.tokensOwed1;

    // Return principal and accrued fees to cash balances
    this.cashAmountA += position.amountA + tokensOwed0;
    this.cashAmountB += position.amountB + tokensOwed1;
    this.totalFeesCollected0 += tokensOwed0;
    this.totalFeesCollected1 += tokensOwed1;

    this.applyActionCost(actionCost);

    return this.positions.delete(positionId);
  }

  getPosition(positionId: string): VirtualPosition | undefined {
    return this.positions.get(positionId);
  }

  /**
   * Calculate current token amounts for a position based on current price
   * Returns the actual amounts of token A and B currently in the position
   */
  calculatePositionAmounts(positionId: string): {
    currentAmountA: bigint;
    currentAmountB: bigint;
  } {
    const position = this.positions.get(positionId);
    if (!position) {
      return { currentAmountA: 0n, currentAmountB: 0n };
    }

    const currentTick = this.pool.tickCurrent;
    const sqrtPriceX64 = this.pool.sqrtPriceX64;
    const Q64 = VirtualPositionManager.Q64;

    // Get sqrt prices for position boundaries
    const sqrtLower = this.pool.tickToSqrtPrice(position.tickLower);
    const sqrtUpper = this.pool.tickToSqrtPrice(position.tickUpper);

    let amount0 = 0n;
    let amount1 = 0n;

    if (position.liquidity > 0n && sqrtLower > 0n && sqrtUpper > 0n && sqrtPriceX64 > 0n) {
      try {
        if (currentTick < position.tickLower) {
          // Position is above current price - all token0 (tokenA)
          // Safe division to prevent overflow
          if (sqrtLower > 0n && sqrtUpper > 0n) {
            amount0 = (position.liquidity * Q64 * (sqrtUpper - sqrtLower)) / sqrtLower / sqrtUpper;
          }
          amount1 = 0n;
        } else if (currentTick >= position.tickUpper) {
          // Position is below current price - all token1 (tokenB)
          amount0 = 0n;
          amount1 = (position.liquidity * (sqrtUpper - sqrtLower)) / Q64;
        } else {
          // Position is in range - mix of both tokens
          if (sqrtPriceX64 > 0n && sqrtUpper > 0n) {
            amount0 = (position.liquidity * Q64 * (sqrtUpper - sqrtPriceX64)) / sqrtPriceX64 / sqrtUpper;
          }
          amount1 = (position.liquidity * (sqrtPriceX64 - sqrtLower)) / Q64;
        }

        // Sanity check: cap amounts to prevent unrealistic spikes
        // Use realistic DeFi limits instead of astronomical 2^96
        const MAX_REASONABLE_AMOUNT = 1000000000000000000n; // 1e18 (1 ETH in wei, reasonable for most tokens)

        if (amount0 > MAX_REASONABLE_AMOUNT || amount1 > MAX_REASONABLE_AMOUNT) {
          // Log the problematic calculation for debugging
          console.warn(`[VirtualPositionManager] Calculated amount too large: amount0=${amount0} amount1=${amount1} liquidity=${position.liquidity} tick=${currentTick} range=[${position.tickLower},${position.tickUpper}]`);
          amount0 = position.amountA;
          amount1 = position.amountB;
        }

      } catch (error) {
        // Fallback to stored amounts if calculation fails
        amount0 = position.amountA;
        amount1 = position.amountB;
      }
    }

    return {
      currentAmountA: amount0,
      currentAmountB: amount1,
    };
  }

  /**
   * Calculate newly accrued fees since last update (for internal use by updatePositionFees)
   */
  private calculateNewPositionFees(positionId: string): { fee0: bigint; fee1: bigint } {
    const position = this.positions.get(positionId);
    if (!position) return { fee0: 0n, fee1: 0n };

    // Check if position is in range
    const inRange =
      this.pool.tickCurrent >= position.tickLower &&
      this.pool.tickCurrent < position.tickUpper;

    if (!inRange) {
      // Out of range: return stored fees (fees don't accumulate when out of range)
      return {
        fee0: position.tokensOwed0,
        fee1: position.tokensOwed1,
      };
    }

    // In range: Use pool's fee calculation directly
    // Pool now uses clamping (not wrapping) so it's safe
    const feeGrowthInside0 = this.pool.calculateFeeGrowthInside(
      position.tickLower,
      position.tickUpper,
      0
    );
    const feeGrowthInside1 = this.pool.calculateFeeGrowthInside(
      position.tickLower,
      position.tickUpper,
      1
    );

<<<<<<< HEAD
    // Safe calculation to prevent underflow/overflow
    let feeGrowthDelta0 = 0n;
    let feeGrowthDelta1 = 0n;

    try {
      feeGrowthDelta0 = feeGrowthInside0 >= position.feeGrowthInside0LastX64
        ? feeGrowthInside0 - position.feeGrowthInside0LastX64
        : 0n;
      feeGrowthDelta1 = feeGrowthInside1 >= position.feeGrowthInside1LastX64
        ? feeGrowthInside1 - position.feeGrowthInside1LastX64
        : 0n;
    } catch (error) {
      // Handle BigInt overflow/underflow
      feeGrowthDelta0 = 0n;
      feeGrowthDelta1 = 0n;
    }

    // Cap maximum fee growth delta to prevent spikes
    // Use realistic fee growth limit - fees shouldn't grow by more than this per update
    const MAX_FEE_GROWTH_DELTA = 1000000000000000n; // 1e15 - reasonable fee growth limit

    if (feeGrowthDelta0 > MAX_FEE_GROWTH_DELTA || feeGrowthDelta1 > MAX_FEE_GROWTH_DELTA) {
      console.warn(`[VirtualPositionManager] Fee growth delta too large: delta0=${feeGrowthDelta0} delta1=${feeGrowthDelta1} positionId=${positionId}`);
      feeGrowthDelta0 = feeGrowthDelta0 > MAX_FEE_GROWTH_DELTA ? 0n : feeGrowthDelta0;
      feeGrowthDelta1 = feeGrowthDelta1 > MAX_FEE_GROWTH_DELTA ? 0n : feeGrowthDelta1;
    }

    const fee0 = position.liquidity > 0n && feeGrowthDelta0 > 0n
      ? (position.liquidity * feeGrowthDelta0) / 2n ** 64n
      : 0n;
    const fee1 = position.liquidity > 0n && feeGrowthDelta1 > 0n
      ? (position.liquidity * feeGrowthDelta1) / 2n ** 64n
      : 0n;

    return {
      fee0: fee0,
      fee1: fee1,
    };
  }

  /**
   * Calculate total fees for a position (existing + newly accrued)
   */
  calculatePositionFees(positionId: string): { fee0: bigint; fee1: bigint } {
    const position = this.positions.get(positionId);
    if (!position) return { fee0: 0n, fee1: 0n };

    // Get newly accrued fees since last update
    const newFees = this.calculateNewPositionFees(positionId);

    // Return total fees (existing + new)
    return {
      fee0: position.tokensOwed0 + newFees.fee0,
      fee1: position.tokensOwed1 + newFees.fee1,
=======
    // Calculate fee delta since position was created
    const delta0 = feeGrowthInside0 - position.feeGrowthInside0LastX64;
    const delta1 = feeGrowthInside1 - position.feeGrowthInside1LastX64;

    // Calculate fees earned from the delta (this is the total fees since creation)
    const fee0 = (position.liquidity * delta0) / 2n ** 64n;
    const fee1 = (position.liquidity * delta1) / 2n ** 64n;

    return {
      fee0,
      fee1,
>>>>>>> 851bf386
    };
  }

  updatePositionFees(positionId: string): boolean {
    const position = this.positions.get(positionId);
    if (!position) return false;

<<<<<<< HEAD
    // Calculate only the newly accrued fees since last update
    const newFees = this.calculateNewPositionFees(positionId);

    // Add the new fees to existing owed fees (proper accumulation)
    position.tokensOwed0 += newFees.fee0;
    position.tokensOwed1 += newFees.fee1;

    // Update the fee growth tracking to prevent double counting
    position.feeGrowthInside0LastX64 = this.calculateFeeGrowthInside(
=======
    // Check if position is in range
    const inRange =
      this.pool.tickCurrent >= position.tickLower &&
      this.pool.tickCurrent < position.tickUpper;

    if (!inRange) {
      // Out of range: fees don't accumulate
      return true;
    }

    // Calculate fee delta since last update
    const feeGrowthInside0 = this.pool.calculateFeeGrowthInside(
>>>>>>> 851bf386
      position.tickLower,
      position.tickUpper,
      0
    );
    const feeGrowthInside1 = this.pool.calculateFeeGrowthInside(
      position.tickLower,
      position.tickUpper,
      1
    );

    const delta0 = feeGrowthInside0 - position.feeGrowthInside0LastX64;
    const delta1 = feeGrowthInside1 - position.feeGrowthInside1LastX64;

    // Calculate new fees from the delta
    const newFees0 = (position.liquidity * delta0) / 2n ** 64n;
    const newFees1 = (position.liquidity * delta1) / 2n ** 64n;

    // ACCUMULATE fees (don't replace)
    position.tokensOwed0 += newFees0;
    position.tokensOwed1 += newFees1;

    // Update checkpoints
    position.feeGrowthInside0LastX64 = feeGrowthInside0;
    position.feeGrowthInside1LastX64 = feeGrowthInside1;

    return true;
  }

  updateAllPositionFees(): void {
    for (const id of this.positions.keys()) {
      this.updatePositionFees(id);
    }
  }

  getPositionValue(positionId: string): {
    totalValue: bigint;
    valueA: bigint;
    valueB: bigint;
    fees: { fee0: bigint; fee1: bigint };
  } {
    const position = this.positions.get(positionId);
    if (!position) {
      return {
        totalValue: 0n,
        valueA: 0n,
        valueB: 0n,
        fees: { fee0: 0n, fee1: 0n },
      };
    }

    const fees = this.calculatePositionFees(positionId);
    const valueA = position.amountA;
    const valueB = position.amountB;
    const totalValue = valueA + valueB;

    return { totalValue, valueA, valueB, fees };
  }

  simulatePositionAction(
    action: VirtualPositionSimulateAction,
    positionId: string,
    amountA?: bigint,
    amountB?: bigint
  ): {
    success: boolean;
    newAmountA?: bigint;
    newAmountB?: bigint;
    feesCollected?: { fee0: bigint; fee1: bigint };
    message?: string;
  } {
    const position = this.positions.get(positionId);
    if (!position) {
      return { success: false, message: "Position not found" };
    }

    switch (action) {
      case "add":
        if (amountA === undefined || amountB === undefined) {
          return {
            success: false,
            message: "Amount A and B required for add action",
          };
        }
        position.amountA += amountA;
        position.amountB += amountB;
        position.liquidity = this.calculateVirtualLiquidity(
          position.tickLower,
          position.tickUpper,
          position.amountA,
          position.amountB
        );
        return {
          success: true,
          newAmountA: position.amountA,
          newAmountB: position.amountB,
        };

      case "remove":
        if (amountA === undefined || amountB === undefined) {
          return {
            success: false,
            message: "Amount A and B required for remove action",
          };
        }
        if (amountA > position.amountA || amountB > position.amountB) {
          return { success: false, message: "Insufficient position balance" };
        }
        position.amountA -= amountA;
        position.amountB -= amountB;
        position.liquidity = this.calculateVirtualLiquidity(
          position.tickLower,
          position.tickUpper,
          position.amountA,
          position.amountB
        );
        return {
          success: true,
          newAmountA: position.amountA,
          newAmountB: position.amountB,
        };

      case "collect":
        const fees = this.calculatePositionFees(positionId);
        position.tokensOwed0 = 0n;
        position.tokensOwed1 = 0n;
        return { success: true, feesCollected: fees };

      default:
        return { success: false, message: "Invalid action" };
    }
  }

  // ===== BULK OPERATIONS FOR MULTIPLE POSITIONS =====

  /**
   * Create multiple positions in a single operation
   */
  createMultiplePositions(
    positionData: Array<{
      tickLower: number;
      tickUpper: number;
      amountA: bigint;
      amountB: bigint;
      positionId?: string;
    }>
  ): string[] {
    const createdIds: string[] = [];

    for (const data of positionData) {
      const id = this.createPosition(
        data.tickLower,
        data.tickUpper,
        data.amountA,
        data.amountB,
        data.positionId
      );
      createdIds.push(id);
    }

    return createdIds;
  }

  /**
   * Update multiple positions in a single operation
   */
  updateMultiplePositions(
    updates: Array<{
      positionId: string;
      amountADelta: bigint;
      amountBDelta: bigint;
    }>
  ): { success: boolean; failedIds: string[] } {
    const failedIds: string[] = [];

    for (const update of updates) {
      const success = this.updatePosition(
        update.positionId,
        update.amountADelta,
        update.amountBDelta
      );
      if (!success) {
        failedIds.push(update.positionId);
      }
    }

    return {
      success: failedIds.length === 0,
      failedIds,
    };
  }

  /**
   * Remove multiple positions in a single operation
   */
  removeMultiplePositions(positionIds: string[]): {
    success: boolean;
    removedIds: string[];
    failedIds: string[];
  } {
    const removedIds: string[] = [];
    const failedIds: string[] = [];

    for (const id of positionIds) {
      const success = this.removePosition(id);
      if (success) {
        removedIds.push(id);
      } else {
        failedIds.push(id);
      }
    }

    return {
      success: failedIds.length === 0,
      removedIds,
      failedIds,
    };
  }

  /**
   * Collect fees from multiple positions
   */
  collectMultipleFees(positionIds: string[]): {
    totalFees: { fee0: bigint; fee1: bigint };
    collectedFees: Map<string, { fee0: bigint; fee1: bigint }>;
    failedIds: string[];
  } {
    const collectedFees = new Map<string, { fee0: bigint; fee1: bigint }>();
    const failedIds: string[] = [];
    let totalFee0 = 0n;
    let totalFee1 = 0n;

    for (const id of positionIds) {
      const fees = this.collectFees(id);
      if (fees) {
        collectedFees.set(id, fees);
        totalFee0 += fees.fee0;
        totalFee1 += fees.fee1;
      } else {
        failedIds.push(id);
      }
    }

    return {
      totalFees: { fee0: totalFee0, fee1: totalFee1 },
      collectedFees,
      failedIds,
    };
  }

  // ===== POSITION FILTERING AND QUERYING =====

  /**
   * Get positions filtered by tick range
   */
  getPositionsInRange(tickLower: number, tickUpper: number): VirtualPosition[] {
    return Array.from(this.positions.values()).filter(
      (position) =>
        position.tickLower >= tickLower && position.tickUpper <= tickUpper
    );
  }

  /**
   * Get positions that are currently out of range (inactive)
   */
  getInactivePositions(): VirtualPosition[] {
    return Array.from(this.positions.values()).filter(
      (position) =>
        this.pool.tickCurrent < position.tickLower ||
        this.pool.tickCurrent >= position.tickUpper
    );
  }

  /**
   * Get positions with minimum liquidity threshold
   */
  getPositionsWithMinLiquidity(minLiquidity: bigint): VirtualPosition[] {
    return Array.from(this.positions.values()).filter(
      (position) => position.liquidity >= minLiquidity
    );
  }

  /**
   * Get positions with minimum fee earnings
   */
  getPositionsWithMinFees(minFee0: bigint, minFee1: bigint): VirtualPosition[] {
    return Array.from(this.positions.values()).filter((position) => {
      const fees = this.calculatePositionFees(position.id);
      return fees.fee0 >= minFee0 && fees.fee1 >= minFee1;
    });
  }

  /**
   * Get positions created within a time range
   */
  getPositionsByTimeRange(
    startTime: number,
    endTime: number
  ): VirtualPosition[] {
    return Array.from(this.positions.values()).filter(
      (position) =>
        position.createdAt >= startTime && position.createdAt <= endTime
    );
  }

  /**
   * Get positions sorted by a specific criteria
   */
  getPositionsSortedBy(
    criteria: "liquidity" | "amountA" | "amountB" | "createdAt" | "fees",
    ascending: boolean = true
  ): VirtualPosition[] {
    const positions = Array.from(this.positions.values());

    return positions.sort((a, b) => {
      let aValue: bigint | number;
      let bValue: bigint | number;

      switch (criteria) {
        case "liquidity":
          aValue = a.liquidity;
          bValue = b.liquidity;
          break;
        case "amountA":
          aValue = a.amountA;
          bValue = b.amountA;
          break;
        case "amountB":
          aValue = a.amountB;
          bValue = b.amountB;
          break;
        case "createdAt":
          aValue = a.createdAt;
          bValue = b.createdAt;
          break;
        case "fees":
          const aFees = this.calculatePositionFees(a.id);
          const bFees = this.calculatePositionFees(b.id);
          aValue = aFees.fee0 + aFees.fee1;
          bValue = bFees.fee0 + bFees.fee1;
          break;
        default:
          return 0;
      }

      if (aValue < bValue) return ascending ? -1 : 1;
      if (aValue > bValue) return ascending ? 1 : -1;
      return 0;
    });
  }

  /**
   * Get positions by multiple criteria
   */
  getPositionsByCriteria(criteria: {
    tickRange?: { lower: number; upper: number };
    minLiquidity?: bigint;
    minFees?: { fee0: bigint; fee1: bigint };
    timeRange?: { start: number; end: number };
    activeOnly?: boolean;
  }): VirtualPosition[] {
    let positions = Array.from(this.positions.values());

    if (criteria.tickRange) {
      positions = positions.filter(
        (pos) =>
          pos.tickLower >= criteria.tickRange!.lower &&
          pos.tickUpper <= criteria.tickRange!.upper
      );
    }

    if (criteria.minLiquidity !== undefined) {
      positions = positions.filter(
        (pos) => pos.liquidity >= criteria.minLiquidity!
      );
    }

    if (criteria.minFees) {
      positions = positions.filter((pos) => {
        const fees = this.calculatePositionFees(pos.id);
        return (
          fees.fee0 >= criteria.minFees!.fee0 &&
          fees.fee1 >= criteria.minFees!.fee1
        );
      });
    }

    if (criteria.timeRange) {
      positions = positions.filter(
        (pos) =>
          pos.createdAt >= criteria.timeRange!.start &&
          pos.createdAt <= criteria.timeRange!.end
      );
    }

    if (criteria.activeOnly) {
      positions = positions.filter(
        (pos) =>
          this.pool.tickCurrent >= pos.tickLower &&
          this.pool.tickCurrent < pos.tickUpper
      );
    }

    return positions;
  }

  // ===== POSITION ANALYTICS AND SUMMARY =====

  /**
   * Get comprehensive analytics for all positions
   */
  getPositionAnalytics(): {
    totalPositions: number;
    activePositions: number;
    inactivePositions: number;
    totalLiquidity: bigint;
    totalValue: bigint;
    totalFees: { fee0: bigint; fee1: bigint };
    averagePositionSize: bigint;
    largestPosition: VirtualPosition | null;
    smallestPosition: VirtualPosition | null;
    liquidityDistribution: {
      ranges: Array<{ range: string; count: number; totalLiquidity: bigint }>;
    };
  } {
    const positions = Array.from(this.positions.values());
    const activePositions = this.getActivePositions();
    const inactivePositions = this.getInactivePositions();

    let totalLiquidity = 0n;
    let totalValue = 0n;
    let totalFee0 = 0n;
    let totalFee1 = 0n;
    let largestPosition: VirtualPosition | null = null;
    let smallestPosition: VirtualPosition | null = null;

    const rangeMap = new Map<
      string,
      { count: number; totalLiquidity: bigint }
    >();

    for (const position of positions) {
      totalLiquidity += position.liquidity;
      totalValue += position.amountA + position.amountB;

      const fees = this.calculatePositionFees(position.id);
      totalFee0 += fees.fee0;
      totalFee1 += fees.fee1;

      // Track largest and smallest positions
      if (!largestPosition || position.liquidity > largestPosition.liquidity) {
        largestPosition = position;
      }
      if (
        !smallestPosition ||
        position.liquidity < smallestPosition.liquidity
      ) {
        smallestPosition = position;
      }

      // Track liquidity distribution by range
      const rangeKey = `${position.tickLower}-${position.tickUpper}`;
      const existing = rangeMap.get(rangeKey);
      if (existing) {
        existing.count++;
        existing.totalLiquidity += position.liquidity;
      } else {
        rangeMap.set(rangeKey, {
          count: 1,
          totalLiquidity: position.liquidity,
        });
      }
    }

    const averagePositionSize =
      positions.length > 0 ? totalLiquidity / BigInt(positions.length) : 0n;

    return {
      totalPositions: positions.length,
      activePositions: activePositions.length,
      inactivePositions: inactivePositions.length,
      totalLiquidity,
      totalValue,
      totalFees: { fee0: totalFee0, fee1: totalFee1 },
      averagePositionSize,
      largestPosition,
      smallestPosition,
      liquidityDistribution: {
        ranges: Array.from(rangeMap.entries()).map(([range, data]) => ({
          range,
          count: data.count,
          totalLiquidity: data.totalLiquidity,
        })),
      },
    };
  }

  /**
   * Get performance metrics for positions
   */
  getPositionPerformanceMetrics(): {
    totalReturn: number;
    averageReturn: number;
    bestPerformingPosition: {
      position: VirtualPosition;
      return: number;
    } | null;
    worstPerformingPosition: {
      position: VirtualPosition;
      return: number;
    } | null;
    positionsAboveWater: number;
    positionsBelowWater: number;
  } {
    const positions = Array.from(this.positions.values());
    let totalReturn = 0;
    let positionsAboveWater = 0;
    let positionsBelowWater = 0;
    let bestReturn = -Infinity;
    let worstReturn = Infinity;
    let bestPosition: VirtualPosition | null = null;
    let worstPosition: VirtualPosition | null = null;

    for (const position of positions) {
      const currentValue = position.amountA + position.amountB;
      const fees = this.calculatePositionFees(position.id);
      const totalValue = currentValue + fees.fee0 + fees.fee1;

      // Calculate return based on initial investment (simplified)
      const initialValue = this.initialAmountA + this.initialAmountB;
      const returnRate =
        initialValue > 0n ? Number(totalValue) / Number(initialValue) - 1 : 0;

      totalReturn += returnRate;

      if (returnRate > 0) {
        positionsAboveWater++;
      } else {
        positionsBelowWater++;
      }

      if (returnRate > bestReturn) {
        bestReturn = returnRate;
        bestPosition = position;
      }

      if (returnRate < worstReturn) {
        worstReturn = returnRate;
        worstPosition = position;
      }
    }

    const averageReturn =
      positions.length > 0 ? totalReturn / positions.length : 0;

    return {
      totalReturn,
      averageReturn,
      bestPerformingPosition: bestPosition
        ? { position: bestPosition, return: bestReturn }
        : null,
      worstPerformingPosition: worstPosition
        ? { position: worstPosition, return: worstReturn }
        : null,
      positionsAboveWater,
      positionsBelowWater,
    };
  }

  /**
   * Get risk metrics for positions
   */
  getPositionRiskMetrics(): {
    concentrationRisk: number;
    liquidityRisk: number;
    rangeRisk: number;
    diversificationScore: number;
  } {
    const positions = Array.from(this.positions.values());
    if (positions.length === 0) {
      return {
        concentrationRisk: 0,
        liquidityRisk: 0,
        rangeRisk: 0,
        diversificationScore: 1,
      };
    }

    // Calculate concentration risk (Herfindahl index)
    const totalLiquidity = positions.reduce(
      (sum, pos) => sum + pos.liquidity,
      0n
    );
    let concentrationRisk = 0;
    for (const position of positions) {
      const share = Number(position.liquidity) / Number(totalLiquidity);
      concentrationRisk += share * share;
    }

    // Calculate liquidity risk (positions with low liquidity)
    const lowLiquidityPositions = positions.filter(
      (pos) => pos.liquidity < totalLiquidity / BigInt(positions.length) / 10n
    );
    const liquidityRisk = lowLiquidityPositions.length / positions.length;

    // Calculate range risk (positions out of range)
    const outOfRangePositions = this.getInactivePositions();
    const rangeRisk = outOfRangePositions.length / positions.length;

    // Calculate diversification score (inverse of concentration risk)
    const diversificationScore = 1 - concentrationRisk;

    return {
      concentrationRisk,
      liquidityRisk,
      rangeRisk,
      diversificationScore,
    };
  }

  /**
   * Get summary report for all positions
   */
  getPositionSummary(): {
    overview: {
      totalPositions: number;
      activePositions: number;
      totalValue: bigint;
      totalFees: { fee0: bigint; fee1: bigint };
    };
    analytics: ReturnType<VirtualPositionManager["getPositionAnalytics"]>;
    performance: ReturnType<
      VirtualPositionManager["getPositionPerformanceMetrics"]
    >;
    risk: ReturnType<VirtualPositionManager["getPositionRiskMetrics"]>;
  } {
    const analytics = this.getPositionAnalytics();
    const performance = this.getPositionPerformanceMetrics();
    const risk = this.getPositionRiskMetrics();

    return {
      overview: {
        totalPositions: analytics.totalPositions,
        activePositions: analytics.activePositions,
        totalValue: analytics.totalValue,
        totalFees: analytics.totalFees,
      },
      analytics,
      performance,
      risk,
    };
  }

  clearAll(): void {
    this.positions.clear();
  }

  getTotals(): {
    amountA: bigint;
    amountB: bigint;
    feesOwed0: bigint;
    feesOwed1: bigint;
    positions: number;
    initialAmountA: bigint;
    initialAmountB: bigint;
    cashAmountA: bigint;
    cashAmountB: bigint;
    collectedFees0: bigint;
    collectedFees1: bigint;
    totalCostTokenA: number;
    totalCostTokenB: number;
  } {
    let amountA = 0n;
    let amountB = 0n;
    let feesOwed0 = 0n;
    let feesOwed1 = 0n;

    for (const position of this.positions.values()) {
      amountA += position.amountA;
      amountB += position.amountB;
      feesOwed0 += position.tokensOwed0;
      feesOwed1 += position.tokensOwed1;
    }

    return {
      amountA,
      amountB,
      feesOwed0,
      feesOwed1,
      positions: this.positions.size,
      initialAmountA: this.initialAmountA,
      initialAmountB: this.initialAmountB,
      cashAmountA: this.cashAmountA,
      cashAmountB: this.cashAmountB,
      collectedFees0: this.totalFeesCollected0,
      collectedFees1: this.totalFeesCollected1,
      totalCostTokenA: this.totalCostTokenA,
      totalCostTokenB: this.totalCostTokenB,
    };
  }

  collectFees(positionId: string): { fee0: bigint; fee1: bigint } | null {
    const position = this.positions.get(positionId);
    if (!position) return null;

    // Calculate current total fees
    const fees = this.calculatePositionFees(positionId);

    // Reset tokensOwed (we've now collected them)
    position.tokensOwed0 = 0n;
    position.tokensOwed1 = 0n;

    // Update checkpoint to current feeGrowthInside so we don't double-count
    const inRange =
      this.pool.tickCurrent >= position.tickLower &&
      this.pool.tickCurrent < position.tickUpper;

    if (inRange) {
      position.feeGrowthInside0LastX64 = this.pool.calculateFeeGrowthInside(
        position.tickLower,
        position.tickUpper,
        0
      );
      position.feeGrowthInside1LastX64 = this.pool.calculateFeeGrowthInside(
        position.tickLower,
        position.tickUpper,
        1
      );
    }

    // Add to cash and total collected
    this.cashAmountA += fees.fee0;
    this.cashAmountB += fees.fee1;
    this.totalFeesCollected0 += fees.fee0;
    this.totalFeesCollected1 += fees.fee1;

    return fees;
  }

  recordSwap(
    positionId: string,
    amountIn: bigint,
    amountOut: bigint,
    zeroForOne: boolean
  ): boolean {
    const position = this.positions.get(positionId);
    if (!position) return false;

    if (zeroForOne) {
      if (position.amountA + this.cashAmountA < amountIn) return false;
      position.amountA -= amountIn;
      position.amountB += amountOut;
    } else {
      if (position.amountB + this.cashAmountB < amountIn) return false;
      position.amountB -= amountIn;
      position.amountA += amountOut;
    }

    position.liquidity = this.calculateVirtualLiquidity(
      position.tickLower,
      position.tickUpper,
      position.amountA,
      position.amountB
    );
    return true;
  }

  private calculateVirtualLiquidity(
    tickLower: number,
    tickUpper: number,
    amountA: bigint,
    amountB: bigint
  ): bigint {
    return this.computePositionFunding(tickLower, tickUpper, amountA, amountB)
      .liquidity;
  }

  private computePositionFunding(
    tickLower: number,
    tickUpper: number,
    amountA: bigint,
    amountB: bigint
  ): {
    liquidity: bigint;
    usedA: bigint;
    usedB: bigint;
    refundA: bigint;
    refundB: bigint;
  } {
    if (tickLower >= tickUpper) {
      return {
        liquidity: 0n,
        usedA: 0n,
        usedB: 0n,
        refundA: amountA,
        refundB: amountB,
      };
    }

    const sqrtLower = this.pool.tickToSqrtPrice(tickLower);
    const sqrtUpper = this.pool.tickToSqrtPrice(tickUpper);
    const sqrtCurrent = this.pool.sqrtPriceX64;
    const currentTick = this.pool.tickCurrent;

    let liquidity = 0n;
    let usedA = 0n;
    let usedB = 0n;

    if (currentTick < tickLower) {
      liquidity = this.liquidityForAmount0(amountA, sqrtLower, sqrtUpper);
      usedA = this.amount0ForLiquidity(liquidity, sqrtLower, sqrtUpper);
    } else if (currentTick >= tickUpper) {
      liquidity = this.liquidityForAmount1(amountB, sqrtLower, sqrtUpper);
      usedB = this.amount1ForLiquidity(liquidity, sqrtLower, sqrtUpper);
    } else {
      const liquidityFromA = this.liquidityForAmount0(
        amountA,
        sqrtCurrent,
        sqrtUpper
      );
      const liquidityFromB = this.liquidityForAmount1(
        amountB,
        sqrtLower,
        sqrtCurrent
      );

      liquidity =
        liquidityFromA < liquidityFromB ? liquidityFromA : liquidityFromB;

      usedA = this.amount0ForLiquidity(liquidity, sqrtCurrent, sqrtUpper);
      usedB = this.amount1ForLiquidity(liquidity, sqrtLower, sqrtCurrent);
    }

    if (usedA > amountA) usedA = amountA;
    if (usedB > amountB) usedB = amountB;

    const refundA = amountA - usedA;
    const refundB = amountB - usedB;

    if (liquidity <= 0n && usedA === 0n && usedB === 0n) {
      return { liquidity: 0n, usedA: 0n, usedB: 0n, refundA, refundB };
    }

    return {
      liquidity,
      usedA,
      usedB,
      refundA,
      refundB,
    };
  }

  private liquidityForAmount0(
    amount: bigint,
    sqrtLower: bigint,
    sqrtUpper: bigint
  ): bigint {
    if (amount <= 0n || sqrtLower >= sqrtUpper) return 0n;
    const product = this.mulDiv(
      sqrtUpper,
      sqrtLower,
      VirtualPositionManager.Q64
    );
    if (product === 0n) return 0n;
    return this.mulDiv(amount, product, sqrtUpper - sqrtLower);
  }

  private liquidityForAmount1(
    amount: bigint,
    sqrtLower: bigint,
    sqrtUpper: bigint
  ): bigint {
    if (amount <= 0n || sqrtLower >= sqrtUpper) return 0n;
    return this.mulDiv(
      amount,
      VirtualPositionManager.Q64,
      sqrtUpper - sqrtLower
    );
  }

  private amount0ForLiquidity(
    liquidity: bigint,
    sqrtLower: bigint,
    sqrtUpper: bigint
  ): bigint {
    if (liquidity <= 0n || sqrtLower >= sqrtUpper) return 0n;
    const product = this.mulDiv(
      sqrtUpper,
      sqrtLower,
      VirtualPositionManager.Q64
    );
    if (product === 0n) return 0n;
    return this.mulDiv(liquidity, sqrtUpper - sqrtLower, product);
  }

  private amount1ForLiquidity(
    liquidity: bigint,
    sqrtLower: bigint,
    sqrtUpper: bigint
  ): bigint {
    if (liquidity <= 0n || sqrtLower >= sqrtUpper) return 0n;
    return this.mulDiv(
      liquidity,
      sqrtUpper - sqrtLower,
      VirtualPositionManager.Q64
    );
  }

  private findSwapAmount(
    amountNeededOut: bigint,
    maxAmountIn: bigint,
    zeroForOne: boolean,
    maxSlippageBps: number
  ): {
    amountIn: bigint;
    amountOut: bigint;
    slippageExceeded: boolean;
  } | null {
    if (maxAmountIn <= 0n) return null;

    const slippageLimit = maxSlippageBps / 100;
    let low = 1n;
    let high = maxAmountIn;
    let bestIn = 0n;
    let bestOut = 0n;
    let exceeded = false;

    while (low <= high) {
      const mid = (low + high) >> 1n;
      const { amountOut, priceImpact } = this.pool.estimateAmountOut(
        mid,
        zeroForOne
      );

      if (amountOut <= 0n) {
        low = mid + 1n;
        continue;
      }

      if (!Number.isFinite(priceImpact) || priceImpact > slippageLimit) {
        high = mid - 1n;
        continue;
      }

      bestIn = mid;
      bestOut = amountOut;

      if (amountNeededOut > 0n && amountOut >= amountNeededOut) {
        exceeded = false;
        high = mid - 1n;
      } else {
        low = mid + 1n;
        if (amountNeededOut > 0n) {
          exceeded = true;
        }
      }
    }

    if (bestIn === 0n || bestOut === 0n) {
      return null;
    }

    if (amountNeededOut > 0n && bestOut < amountNeededOut) {
      exceeded = true;
    }

    return {
      amountIn: bestIn,
      amountOut: bestOut,
      slippageExceeded: exceeded,
    };
  }

  private mulDiv(
    a: bigint,
    b: bigint,
    denominator: bigint,
    roundUp = false
  ): bigint {
    if (denominator === 0n) return 0n;
    const product = a * b;
    const quotient = product / denominator;
    if (!roundUp || product % denominator === 0n) {
      return quotient;
    }
    return quotient + 1n;
  }

  recordActionCost(cost?: ActionCost) {
    this.applyActionCost(cost);
  }

  private applyActionCost(cost?: ActionCost) {
    if (!cost) return;
    if (cost.tokenA && cost.tokenA > 0) {
      this.totalCostTokenA += cost.tokenA;
    }
    if (cost.tokenB && cost.tokenB > 0) {
      this.totalCostTokenB += cost.tokenB;
    }
  }

  /**
   * Get all positions for snapshot tracking
   */
  getAllPositions(): VirtualPosition[] {
    return Array.from(this.positions.values());
  }

  /**
   * Get active positions (with liquidity > 0)
   */
  getActivePositions(): VirtualPosition[] {
    return Array.from(this.positions.values()).filter(
      (pos) => pos.liquidity > 0n
    );
  }

  /**
   * Get position count
   */
  getPositionCount(): number {
    return this.positions.size;
  }
}<|MERGE_RESOLUTION|>--- conflicted
+++ resolved
@@ -79,7 +79,7 @@
 
   private static readonly Q64 = 1n << 64n;
 
-  constructor(private readonly pool: PoolPositionContext) { }
+  constructor(private readonly pool: PoolPositionContext) {}
 
   /**
    * Subtract with modulo wrap-around for fee growth calculations
@@ -200,39 +200,6 @@
         ? tickUpperData.feeGrowthOutside0X64
         : tickUpperData.feeGrowthOutside1X64;
 
-<<<<<<< HEAD
-    // Calculate fee growth inside the range with safe arithmetic
-    let feeGrowthInside: bigint;
-    try {
-      if (this.pool.tickCurrent < tickLower) {
-        feeGrowthInside = feeGrowthOutsideLower >= feeGrowthOutsideUpper
-          ? feeGrowthOutsideLower - feeGrowthOutsideUpper
-          : 0n;
-      } else if (this.pool.tickCurrent >= tickUpper) {
-        feeGrowthInside = feeGrowthOutsideUpper >= feeGrowthOutsideLower
-          ? feeGrowthOutsideUpper - feeGrowthOutsideLower
-          : 0n;
-      } else {
-        // In range calculation with overflow protection
-        const temp1 = globalFeeGrowth >= feeGrowthOutsideLower
-          ? globalFeeGrowth - feeGrowthOutsideLower
-          : 0n;
-        feeGrowthInside = temp1 >= feeGrowthOutsideUpper
-          ? temp1 - feeGrowthOutsideUpper
-          : 0n;
-      }
-
-      // Cap the result to prevent unrealistic spikes
-      const MAX_FEE_GROWTH = 1000000000000000n; // 1e15 - reasonable fee growth limit
-      if (feeGrowthInside > MAX_FEE_GROWTH) {
-        console.warn(`[VirtualPositionManager] Fee growth inside too large: ${feeGrowthInside} for range [${tickLower},${tickUpper}]`);
-        feeGrowthInside = 0n; // Reset to 0 if unrealistic
-      }
-
-    } catch (error) {
-      // Safe fallback
-      feeGrowthInside = 0n;
-=======
     // Calculate fee growth inside the range
     // For virtual positions, we use simple subtraction and clamp to 0 if negative
     // This prevents massive wrapped values from being used as initial checkpoints
@@ -264,7 +231,6 @@
         console.warn(`  result: ${result}`);
         console.warn(`  feeGrowthInside: ${feeGrowthInside}`);
       }
->>>>>>> 851bf386
     }
 
     return feeGrowthInside;
@@ -991,62 +957,6 @@
       1
     );
 
-<<<<<<< HEAD
-    // Safe calculation to prevent underflow/overflow
-    let feeGrowthDelta0 = 0n;
-    let feeGrowthDelta1 = 0n;
-
-    try {
-      feeGrowthDelta0 = feeGrowthInside0 >= position.feeGrowthInside0LastX64
-        ? feeGrowthInside0 - position.feeGrowthInside0LastX64
-        : 0n;
-      feeGrowthDelta1 = feeGrowthInside1 >= position.feeGrowthInside1LastX64
-        ? feeGrowthInside1 - position.feeGrowthInside1LastX64
-        : 0n;
-    } catch (error) {
-      // Handle BigInt overflow/underflow
-      feeGrowthDelta0 = 0n;
-      feeGrowthDelta1 = 0n;
-    }
-
-    // Cap maximum fee growth delta to prevent spikes
-    // Use realistic fee growth limit - fees shouldn't grow by more than this per update
-    const MAX_FEE_GROWTH_DELTA = 1000000000000000n; // 1e15 - reasonable fee growth limit
-
-    if (feeGrowthDelta0 > MAX_FEE_GROWTH_DELTA || feeGrowthDelta1 > MAX_FEE_GROWTH_DELTA) {
-      console.warn(`[VirtualPositionManager] Fee growth delta too large: delta0=${feeGrowthDelta0} delta1=${feeGrowthDelta1} positionId=${positionId}`);
-      feeGrowthDelta0 = feeGrowthDelta0 > MAX_FEE_GROWTH_DELTA ? 0n : feeGrowthDelta0;
-      feeGrowthDelta1 = feeGrowthDelta1 > MAX_FEE_GROWTH_DELTA ? 0n : feeGrowthDelta1;
-    }
-
-    const fee0 = position.liquidity > 0n && feeGrowthDelta0 > 0n
-      ? (position.liquidity * feeGrowthDelta0) / 2n ** 64n
-      : 0n;
-    const fee1 = position.liquidity > 0n && feeGrowthDelta1 > 0n
-      ? (position.liquidity * feeGrowthDelta1) / 2n ** 64n
-      : 0n;
-
-    return {
-      fee0: fee0,
-      fee1: fee1,
-    };
-  }
-
-  /**
-   * Calculate total fees for a position (existing + newly accrued)
-   */
-  calculatePositionFees(positionId: string): { fee0: bigint; fee1: bigint } {
-    const position = this.positions.get(positionId);
-    if (!position) return { fee0: 0n, fee1: 0n };
-
-    // Get newly accrued fees since last update
-    const newFees = this.calculateNewPositionFees(positionId);
-
-    // Return total fees (existing + new)
-    return {
-      fee0: position.tokensOwed0 + newFees.fee0,
-      fee1: position.tokensOwed1 + newFees.fee1,
-=======
     // Calculate fee delta since position was created
     const delta0 = feeGrowthInside0 - position.feeGrowthInside0LastX64;
     const delta1 = feeGrowthInside1 - position.feeGrowthInside1LastX64;
@@ -1058,7 +968,6 @@
     return {
       fee0,
       fee1,
->>>>>>> 851bf386
     };
   }
 
@@ -1066,17 +975,6 @@
     const position = this.positions.get(positionId);
     if (!position) return false;
 
-<<<<<<< HEAD
-    // Calculate only the newly accrued fees since last update
-    const newFees = this.calculateNewPositionFees(positionId);
-
-    // Add the new fees to existing owed fees (proper accumulation)
-    position.tokensOwed0 += newFees.fee0;
-    position.tokensOwed1 += newFees.fee1;
-
-    // Update the fee growth tracking to prevent double counting
-    position.feeGrowthInside0LastX64 = this.calculateFeeGrowthInside(
-=======
     // Check if position is in range
     const inRange =
       this.pool.tickCurrent >= position.tickLower &&
@@ -1089,7 +987,6 @@
 
     // Calculate fee delta since last update
     const feeGrowthInside0 = this.pool.calculateFeeGrowthInside(
->>>>>>> 851bf386
       position.tickLower,
       position.tickUpper,
       0
