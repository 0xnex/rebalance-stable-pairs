--- conflicted
+++ resolved
@@ -22,14 +22,5 @@
     --step 1000 \
     --format csv \
     --strategy ./src/strategies/three_band_rebalancer_backtest.ts \
-<<<<<<< HEAD
-    --dataDir ../mmt_txs \
-    --tokenAName USDC \
-    --tokenADecimals 9 \
-    --tokenBName USDT \
-    --tokenBDecimals 9 \
-    > three_band_rebalancer_backtest.log 2>&1
-=======
     --dataDir ../mmt_txs > three_band_rebalancer_backtest.log 2>&1
-    
->>>>>>> 0e12d74e
+    